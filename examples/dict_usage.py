# Contents in this file are referenced from the sphinx-generated docs.
# "magictoken" is used for markers as beginning and ending of example text.


def ex_typed_dict_from_cpython():
    # magictoken.ex_typed_dict_from_cpython.begin
    import numpy as np
    from numba import njit
    from numba import types
    from numba.typed import Dict

    # The Dict.empty() constructs a typed dictionary.
    # The key and value typed must be explicitly declared.
    d = Dict.empty(
        key_type=types.unicode_type,
        value_type=types.float64[:],
    )

    # The typed-dict can be used from the interpreter.
    d['posx'] = np.asarray([1, 0.5, 2], dtype='f8')
    d['posy'] = np.asarray([1.5, 3.5, 2], dtype='f8')
    d['velx'] = np.asarray([0.5, 0, 0.7], dtype='f8')
    d['vely'] = np.asarray([0.2, -0.2, 0.1], dtype='f8')

    # Here's a function that expects a typed-dict as the argument
    @njit
    def move(d):
        # inplace operations on the arrays
        d['posx'] += d['velx']
        d['posy'] += d['vely']

    print('posx: ', d['posx'])  # Out: posx:  [1.  0.5 2. ]
    print('posy: ', d['posy'])  # Out: posy:  [1.5 3.5 2. ]

    # Call move(d) to inplace update the arrays in the typed-dict.
    move(d)

    print('posx: ', d['posx'])  # Out: posx:  [1.5 0.5 2.7]
    print('posy: ', d['posy'])  # Out: posy:  [1.7 3.3 2.1]
    # magictoken.ex_typed_dict_from_cpython.end

    # Test
    np.testing.assert_array_equal(d['posx'], [1.5, 0.5, 2.7])
    np.testing.assert_array_equal(d['posy'], [1.7, 3.3, 2.1])


def ex_typed_dict_njit():
    # magictoken.ex_typed_dict_njit.begin
    import numpy as np
    from numba import njit
    from numba import types
    from numba.typed import Dict

    # Make array type.  Type-expression is not supported in jit functions.
    float_array = types.float64[:]

    @njit
    def foo():
        # Make dictionary
        d = Dict.empty(
            key_type=types.unicode_type,
            value_type=float_array,
        )
        # Fill the dictionary
        d["posx"] = np.arange(3).astype(np.float64)
        d["posy"] = np.arange(3, 6).astype(np.float64)
        return d

    d = foo()
    # Print the dictionary
    print(d)  # Out: {posx: [0. 1. 2.], posy: [3. 4. 5.]}
    # magictoken.ex_typed_dict_njit.end
    np.testing.assert_array_equal(d['posx'], [0, 1, 2])
    np.testing.assert_array_equal(d['posy'], [3, 4, 5])


<<<<<<< HEAD
def ex_thread_safetiness_dict():
    # magictoken.ex_thread_safetiness_dict.begin
    import threading
    from numba import njit, types
    from numba.typed import Dict

    d = Dict.empty(
        key_type=types.int64,
        value_type=types.int64,
    )

    def foo(d):
        # the below set of operations are un-atomic.
        for x in range(1000):
            d[x] = x
            k, v = d.popitem()
            d[k] = v

    # when nogil = False, the function foo which will "run" without throwing errors
    # when nogil = True, the function foo will throw segfaults
    for nogil in [False, True]:
        print("Running with nogil=%s" % nogil)
        jit_foo = njit(nogil=nogil)(foo)

        threads = [threading.Thread(target=jit_foo, args=(d,)) for _ in range(4)]

        for thread in threads:
            thread.start()

        for thread in threads:
            thread.join()

        print(d)
    # magictoken.ex_thread_safetiness_dict.end
=======
def ex_inferred_dict_njit():
    # magictoken.ex_inferred_dict_njit.begin
    from numba import njit
    import numpy as np

    @njit
    def foo():
        d = dict()
        k = {1: np.arange(1), 2: np.arange(2)}
        # The following tells the compiler what the key type and the value
        # type are for `d`.
        d[3] = np.arange(3)
        d[5] = np.arange(5)
        return d, k

    d, k = foo()
    print(d)    # {3: [0 1 2], 5: [0 1 2 3 4]}
    print(k)    # {1: [0], 2: [0 1]}
    # magictoken.ex_inferred_dict_njit.end
    np.testing.assert_array_equal(d[3], [0, 1, 2])
    np.testing.assert_array_equal(d[5], [0, 1, 2, 3, 4])
    np.testing.assert_array_equal(k[1], [0])
    np.testing.assert_array_equal(k[2], [0, 1])
>>>>>>> 000fbcfb
<|MERGE_RESOLUTION|>--- conflicted
+++ resolved
@@ -74,7 +74,31 @@
     np.testing.assert_array_equal(d['posy'], [3, 4, 5])
 
 
-<<<<<<< HEAD
+def ex_inferred_dict_njit():
+    # magictoken.ex_inferred_dict_njit.begin
+    from numba import njit
+    import numpy as np
+
+    @njit
+    def foo():
+        d = dict()
+        k = {1: np.arange(1), 2: np.arange(2)}
+        # The following tells the compiler what the key type and the value
+        # type are for `d`.
+        d[3] = np.arange(3)
+        d[5] = np.arange(5)
+        return d, k
+
+    d, k = foo()
+    print(d)    # {3: [0 1 2], 5: [0 1 2 3 4]}
+    print(k)    # {1: [0], 2: [0 1]}
+    # magictoken.ex_inferred_dict_njit.end
+    np.testing.assert_array_equal(d[3], [0, 1, 2])
+    np.testing.assert_array_equal(d[5], [0, 1, 2, 3, 4])
+    np.testing.assert_array_equal(k[1], [0])
+    np.testing.assert_array_equal(k[2], [0, 1])
+
+
 def ex_thread_safetiness_dict():
     # magictoken.ex_thread_safetiness_dict.begin
     import threading
@@ -108,29 +132,4 @@
             thread.join()
 
         print(d)
-    # magictoken.ex_thread_safetiness_dict.end
-=======
-def ex_inferred_dict_njit():
-    # magictoken.ex_inferred_dict_njit.begin
-    from numba import njit
-    import numpy as np
-
-    @njit
-    def foo():
-        d = dict()
-        k = {1: np.arange(1), 2: np.arange(2)}
-        # The following tells the compiler what the key type and the value
-        # type are for `d`.
-        d[3] = np.arange(3)
-        d[5] = np.arange(5)
-        return d, k
-
-    d, k = foo()
-    print(d)    # {3: [0 1 2], 5: [0 1 2 3 4]}
-    print(k)    # {1: [0], 2: [0 1]}
-    # magictoken.ex_inferred_dict_njit.end
-    np.testing.assert_array_equal(d[3], [0, 1, 2])
-    np.testing.assert_array_equal(d[5], [0, 1, 2, 3, 4])
-    np.testing.assert_array_equal(k[1], [0])
-    np.testing.assert_array_equal(k[2], [0, 1])
->>>>>>> 000fbcfb
+    # magictoken.ex_thread_safetiness_dict.end