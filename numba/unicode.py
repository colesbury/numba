--- conflicted
+++ resolved
@@ -1,6 +1,5 @@
 import sys
 import operator
-import sys
 
 import numpy as np
 from llvmlite.ir import IntType, Constant
@@ -1200,72 +1199,6 @@
     return rjust_impl
 
 
-def generate_splitlines_func(is_line_break_func):
-    """Generate splitlines performer based on ascii or unicode line breaks."""
-    def impl(data, keepends):
-        # https://github.com/python/cpython/blob/1d4b6ba19466aba0eb91c4ba01ba509acf18c723/Objects/stringlib/split.h#L335-L389    # noqa: E501
-        length = len(data)
-        result = []
-        i = j = 0
-        while i < length:
-            # find a line and append it
-            while i < length:
-                code_point = _get_code_point(data, i)
-                if is_line_break_func(code_point):
-                    break
-                i += 1
-
-            # skip the line break reading CRLF as one line break
-            eol = i
-            if i < length:
-                if i + 1 < length:
-                    cur_cp = _get_code_point(data, i)
-                    next_cp = _get_code_point(data, i + 1)
-                    if _Py_ISCARRIAGERETURN(cur_cp) and _Py_ISLINEFEED(next_cp):
-                        i += 1
-                i += 1
-                if keepends:
-                    eol = i
-
-            result.append(data[j:eol])
-            j = i
-
-        return result
-
-    return impl
-
-
-_ascii_splitlines = register_jitable(generate_splitlines_func(_Py_ISLINEBREAK))
-_unicode_splitlines = register_jitable(generate_splitlines_func(
-    _PyUnicode_IsLineBreak))
-
-
-# https://github.com/python/cpython/blob/1d4b6ba19466aba0eb91c4ba01ba509acf18c723/Objects/unicodeobject.c#L10196-L10229    # noqa: E501
-@overload_method(types.UnicodeType, 'splitlines')
-def unicode_splitlines(data, keepends=False):
-    """Implements str.splitlines()"""
-    thety = keepends
-    # if the type is omitted, the concrete type is the value
-    if isinstance(keepends, types.Omitted):
-        thety = keepends.value
-    # if the type is optional, the concrete type is the captured type
-    elif isinstance(keepends, types.Optional):
-        thety = keepends.type
-
-    accepted = (types.Integer, int, types.Boolean, bool)
-    if thety is not None and not isinstance(thety, accepted):
-        raise TypingError(
-            '"{}" must be {}, not {}'.format('keepends', accepted, keepends))
-
-    def splitlines_impl(data, keepends=False):
-        if data._is_ascii:
-            return _ascii_splitlines(data, keepends)
-
-        return _unicode_splitlines(data, keepends)
-
-    return splitlines_impl
-
-
 @register_jitable
 def join_list(sep, parts):
     parts_len = len(parts)
@@ -1905,7 +1838,6 @@
     return impl
 
 
-<<<<<<< HEAD
 # https://github.com/python/cpython/blob/1d4b6ba19466aba0eb91c4ba01ba509acf18c723/Objects/unicodeobject.c#L12096-L12124    # noqa: E501
 @overload_method(types.UnicodeType, 'isnumeric')
 def unicode_isnumeric(data):
@@ -1946,7 +1878,10 @@
                 return False
 
         return True
-=======
+
+    return impl
+
+
 def generate_operation_func(ascii_func, unicode_nres_func):
     """Generate common case operation performer."""
     def impl(data):
@@ -1972,12 +1907,8 @@
             _set_code_point(res, i, _get_code_point(tmp, i))
 
         return res
->>>>>>> 51ba21c0
-
-    return impl
-
-
-<<<<<<< HEAD
+
+
 # https://github.com/python/cpython/blob/1d4b6ba19466aba0eb91c4ba01ba509acf18c723/Objects/unicodeobject.c#L12017-L12045    # noqa: E501
 @overload_method(types.UnicodeType, 'isdecimal')
 def unicode_isdecimal(data):
@@ -1999,7 +1930,8 @@
         return True
 
     return impl
-=======
+
+
 @register_jitable
 def _unicode_casefold_doer(data, length, res, maxchars):
     k = 0
@@ -2035,7 +1967,6 @@
 def unicode_casefold(data):
     """Implements str.casefold()"""
     return _do_casefold
->>>>>>> 51ba21c0
 
 
 @overload_method(types.UnicodeType, 'istitle')
