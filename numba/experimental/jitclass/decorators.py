from numba.core import types, config
from numba.experimental.jitclass.base import register_class_type, ClassBuilder


def jitclass(cls_or_spec=None, spec=None):
    """
    A function for creating a jitclass.
    Can be used as a decorator or function.

    Different use cases will cause different arguments to be set.

    If specified, ``spec`` gives the types of class fields.
    It must be a dictionary or sequence.
    With a dictionary, use collections.OrderedDict for stable ordering.
    With a sequence, it must contain 2-tuples of (fieldname, fieldtype).

    Any class annotations for field names not listed in spec will be added.
    For class annotation `x: T` we will append ``("x", as_numba_type(T))`` to
    the spec if ``x`` is not already a key in spec.


    Examples
    --------

    1) ``cls_or_spec = None``, ``spec = None``

    >>> @jitclass()
    ... class Foo:
    ...     ...

    2) ``cls_or_spec = None``, ``spec = spec``

    >>> @jitclass(spec=spec)
    ... class Foo:
    ...     ...

    3) ``cls_or_spec = Foo``, ``spec = None``

    >>> @jitclass
    ... class Foo:
    ...     ...

    4) ``cls_or_spec = spec``, ``spec = None``
    In this case we update ``cls_or_spec, spec = None, cls_or_spec``.

    >>> @jitclass(spec)
    ... class Foo:
    ...     ...

    5) ``cls_or_spec = Foo``, ``spec = spec``

    >>> JitFoo = jitclass(Foo, spec)

    Returns
    -------
    If used as a decorator, returns a callable that takes a class object and
    returns a compiled version.
    If used as a function, returns the compiled class (an instance of
    ``JitClassType``).
    """

    if (cls_or_spec is not None and
        spec is None and
            not isinstance(cls_or_spec, type)):
        # Used like
        # @jitclass([("x", intp)])
        # class Foo:
        #     ...
        spec = cls_or_spec
        cls_or_spec = None

    def wrap(cls):
        if config.DISABLE_JIT:
            return cls
        else:
            return register_class_type(cls, spec, types.ClassType, ClassBuilder)

<<<<<<< HEAD
    if cls_or_spec is None:
        return wrap
    else:
        return wrap(cls_or_spec)


def _warning_jitclass(spec):
    """
    Re-export of numba.experimental.jitclass with a warning.
    To be used in numba/__init__.py.
    This endpoint is deprecated.
    """
    url = ("http://numba.pydata.org/numba-doc/latest/reference/"
           "deprecation.html#change-of-jitclass-location")

    msg = ("The 'numba.jitclass' decorator has moved to "
           "'numba.experimental.jitclass' to better reflect the experimental "
           "nature of the functionality. Please update your imports to "
           "accommodate this change and see {} for the time frame.".format(url))

    warnings.warn(msg, category=errors.NumbaDeprecationWarning,
                  stacklevel=2)

    return jitclass(spec=spec)
=======
    return wrap
>>>>>>> 9381206a
<|MERGE_RESOLUTION|>--- conflicted
+++ resolved
@@ -75,31 +75,7 @@
         else:
             return register_class_type(cls, spec, types.ClassType, ClassBuilder)
 
-<<<<<<< HEAD
     if cls_or_spec is None:
         return wrap
     else:
-        return wrap(cls_or_spec)
-
-
-def _warning_jitclass(spec):
-    """
-    Re-export of numba.experimental.jitclass with a warning.
-    To be used in numba/__init__.py.
-    This endpoint is deprecated.
-    """
-    url = ("http://numba.pydata.org/numba-doc/latest/reference/"
-           "deprecation.html#change-of-jitclass-location")
-
-    msg = ("The 'numba.jitclass' decorator has moved to "
-           "'numba.experimental.jitclass' to better reflect the experimental "
-           "nature of the functionality. Please update your imports to "
-           "accommodate this change and see {} for the time frame.".format(url))
-
-    warnings.warn(msg, category=errors.NumbaDeprecationWarning,
-                  stacklevel=2)
-
-    return jitclass(spec=spec)
-=======
-    return wrap
->>>>>>> 9381206a
+        return wrap(cls_or_spec)