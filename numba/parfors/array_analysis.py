#
# Copyright (c) 2017 Intel Corporation
# SPDX-License-Identifier: BSD-2-Clause
#

import numpy
import operator
from numba.core import types, ir, config, cgutils, errors
from numba.core.ir_utils import (
    mk_unique_var,
    find_topo_order,
    dprint_func_ir,
    get_global_func_typ,
    guard,
    require,
    get_definition,
    find_callname,
    find_build_sequence,
    find_const,
    is_namedtuple_class,
    build_definitions,
    find_potential_aliases,
    get_canonical_alias,
    GuardException,
)
from numba.core.analysis import compute_cfg_from_blocks
from numba.core.typing import npydecl, signature
import copy
from numba.core.extending import intrinsic, register_jitable
import llvmlite.llvmpy.core as lc
import llvmlite
from numba.np.unsafe.ndarray import to_fixed_tuple

UNKNOWN_CLASS = -1
CONST_CLASS = 0
MAP_TYPES = [numpy.ufunc]

array_analysis_extensions = {}

# declaring call classes
array_creation = ["empty", "zeros", "ones", "full"]

random_int_args = ["rand", "randn"]

random_1arg_size = [
    "ranf",
    "random_sample",
    "sample",
    "random",
    "standard_normal",
]

random_2arg_sizelast = [
    "chisquare",
    "weibull",
    "power",
    "geometric",
    "exponential",
    "poisson",
    "rayleigh",
]

random_3arg_sizelast = [
    "normal",
    "uniform",
    "beta",
    "binomial",
    "f",
    "gamma",
    "lognormal",
    "laplace",
]

random_calls = (
    random_int_args
    + random_1arg_size
    + random_2arg_sizelast
    + random_3arg_sizelast
    + ["randint", "triangular"]
)


@intrinsic
def wrap_index(typingctx, idx, size):
    """
    Calculate index value "idx" relative to a size "size" value as
    (idx % size), where "size" is known to be positive.
    Note that we use the mod(%) operation here instead of
    (idx < 0 ? idx + size : idx) because we may have situations
    where idx > size due to the way indices are calculated
    during slice/range analysis.

    Both idx and size have to be Integer types.
    size should be from the array size vars that array_analysis
    adds and the bidwidth should match the platform maximum.
    """
<<<<<<< HEAD
    require(isinstance(idx, types.scalars.Integer))
    require(isinstance(size, types.scalars.Integer))

    # We need both idx and size to be platform size so that we can compare.
    unified_ty = types.intp if size.signed else types.uintp
    idx_unified = types.intp if idx.signed else types.uintp
=======
    unified_ty = typingctx.unify_types(idx, size)
    # Mixing signed and unsigned ints will unify to double which is
    # no good for indexing.  If the unified type is not an integer
    # then just use int64 as the common index type.  This does have
    # some overflow potential if the unsigned value is greater than
    # 2**63.
    if not isinstance(unified_ty, types.Integer):
        unified_ty = types.int64
>>>>>>> 0bda91df

    def codegen(context, builder, sig, args):
        ll_idx_unified_ty = context.get_data_type(idx_unified)
        ll_unified_ty = context.get_data_type(unified_ty)
        if idx_unified.signed:
            idx = builder.sext(args[0], ll_idx_unified_ty)
        else:
            idx = builder.zext(args[0], ll_idx_unified_ty)
        if unified_ty.signed:
            size = builder.sext(args[1], ll_unified_ty)
        else:
            size = builder.zext(args[1], ll_unified_ty)
        neg_size = builder.neg(size)
        zero = llvmlite.ir.Constant(ll_unified_ty, 0)
        # If idx is unsigned then these signed comparisons will fail in those
        # cases where the idx has the highest bit set, namely more than 2**31
        # on 32-bit platforms and 2**63 on 64-bit platforms.
        idx_negative = builder.icmp_signed("<", idx, zero)
        pos_oversize = builder.icmp_signed(">=", idx, size)
        neg_oversize = builder.icmp_signed("<=", idx, neg_size)
        pos_res = builder.select(pos_oversize, size, idx)
        neg_res = builder.select(neg_oversize, zero, builder.add(idx, size))
        mod = builder.select(idx_negative, neg_res, pos_res)
        return mod

    return signature(unified_ty, idx, size), codegen


def wrap_index_literal(idx, size):
    if idx < 0:
        if idx <= -size:
            return 0
        else:
            return idx + size
    else:
        if idx >= size:
            return size
        else:
            return idx


@intrinsic
def assert_equiv(typingctx, *val):
    """
    A function that asserts the inputs are of equivalent size,
    and throws runtime error when they are not. The input is
    a vararg that contains an error message, followed by a set
    of objects of either array, tuple or integer.
    """
    if len(val) > 1:
        # Make sure argument is a single tuple type. Note that this only
        # happens when IR containing assert_equiv call is being compiled
        # (and going through type inference) again.
        val = (types.StarArgTuple(val),)

    assert len(val[0]) > 1
    # Arguments must be either array, tuple, or integer
    assert all(
        isinstance(a, (
            types.ArrayCompatible,
            types.BaseTuple,
            types.SliceType,
            types.Integer
        ))
        for a in val[0][1:]
    )
    if not isinstance(val[0][0], types.StringLiteral):
        raise errors.TypingError('first argument must be a StringLiteral')

    def codegen(context, builder, sig, args):
        assert len(args) == 1  # it is a vararg tuple
        tup = cgutils.unpack_tuple(builder, args[0])
        tup_type = sig.args[0]
        msg = sig.args[0][0].literal_value

        def unpack_shapes(a, aty):
            if isinstance(aty, types.ArrayCompatible):
                ary = context.make_array(aty)(context, builder, a)
                return cgutils.unpack_tuple(builder, ary.shape)
            elif isinstance(aty, types.BaseTuple):
                return cgutils.unpack_tuple(builder, a)
            else:  # otherwise it is a single integer
                return [a]

        def pairwise(a, aty, b, bty):
            ashapes = unpack_shapes(a, aty)
            bshapes = unpack_shapes(b, bty)
            assert len(ashapes) == len(bshapes)
            for (m, n) in zip(ashapes, bshapes):
                m_eq_n = builder.icmp(lc.ICMP_EQ, m, n)
                with builder.if_else(m_eq_n) as (then, orelse):
                    with then:
                        pass
                    with orelse:
                        context.call_conv.return_user_exc(
                            builder, AssertionError, (msg,)
                        )

        for i in range(1, len(tup_type) - 1):
            pairwise(tup[i], tup_type[i], tup[i + 1], tup_type[i + 1])
        r = context.get_constant_generic(builder, types.NoneType, None)
        return r

    return signature(types.none, *val), codegen


class EquivSet(object):

    """EquivSet keeps track of equivalence relations between
    a set of objects.
    """

    def __init__(self, obj_to_ind=None, ind_to_obj=None, next_ind=0):
        """Create a new EquivSet object. Optional keyword arguments are for
        internal use only.
        """
        # obj_to_ind maps object to equivalence index (sometimes also called
        # equivalence class) is a non-negative number that uniquely identifies
        # a set of objects that are equivalent.
        self.obj_to_ind = obj_to_ind if obj_to_ind else {}
        # ind_to_obj maps equivalence index to a list of objects.
        self.ind_to_obj = ind_to_obj if ind_to_obj else {}
        # next index number that is incremented each time a new equivalence
        # relation is created.
        self.next_ind = next_ind

    def empty(self):
        """Return an empty EquivSet object.
        """
        return EquivSet()

    def clone(self):
        """Return a new copy.
        """
        return EquivSet(
            obj_to_ind=copy.deepcopy(self.obj_to_ind),
            ind_to_obj=copy.deepcopy(self.ind_to_obj),
            next_id=self.next_ind,
        )

    def __repr__(self):
        return "EquivSet({})".format(self.ind_to_obj)

    def is_empty(self):
        """Return true if the set is empty, or false otherwise.
        """
        return self.obj_to_ind == {}

    def _get_ind(self, x):
        """Return the internal index (greater or equal to 0) of the given
        object, or -1 if not found.
        """
        return self.obj_to_ind.get(x, -1)

    def _get_or_add_ind(self, x):
        """Return the internal index (greater or equal to 0) of the given
        object, or create a new one if not found.
        """
        if x in self.obj_to_ind:
            i = self.obj_to_ind[x]
        else:
            i = self.next_ind
            self.next_ind += 1
        return i

    def _insert(self, objs):
        """Base method that inserts a set of equivalent objects by modifying
        self.
        """
        assert len(objs) > 1

        inds = tuple(self._get_or_add_ind(x) for x in objs)
        ind = min(inds)

        if config.DEBUG_ARRAY_OPT >= 2:
            print("_insert:", objs, inds)

        if not (ind in self.ind_to_obj):
            self.ind_to_obj[ind] = []

        for i, obj in zip(inds, objs):
            if i == ind:
                if not (obj in self.ind_to_obj[ind]):
                    self.ind_to_obj[ind].append(obj)
                    self.obj_to_ind[obj] = ind
            else:
                if i in self.ind_to_obj:
                    # those already existing are reassigned
                    for x in self.ind_to_obj[i]:
                        self.obj_to_ind[x] = ind
                        self.ind_to_obj[ind].append(x)
                    del self.ind_to_obj[i]
                else:
                    # those that are new are assigned.
                    self.obj_to_ind[obj] = ind
                    self.ind_to_obj[ind].append(obj)

    def is_equiv(self, *objs):
        """Try to derive if given objects are equivalent, return true
        if so, or false otherwise.
        """
        inds = [self._get_ind(x) for x in objs]
        ind = max(inds)
        if ind != -1:
            return all(i == ind for i in inds)
        else:
            return all([x == objs[0] for x in objs])

    def get_equiv_const(self, obj):
        """Check if obj is equivalent to some int constant, and return
        the constant if found, or None otherwise.
        """
        ind = self._get_ind(obj)
        if ind >= 0:
            objs = self.ind_to_obj[ind]
            for x in objs:
                if isinstance(x, int):
                    return x
        return None

    def get_equiv_set(self, obj):
        """Return the set of equivalent objects.
        """
        ind = self._get_ind(obj)
        if ind >= 0:
            return set(self.ind_to_obj[ind])
        return set()

    def insert_equiv(self, *objs):
        """Insert a set of equivalent objects by modifying self. This
        method can be overloaded to transform object type before insertion.
        """
        return self._insert(objs)

    def intersect(self, equiv_set):
        """ Return the intersection of self and the given equiv_set,
        without modifying either of them. The result will also keep
        old equivalence indices unchanged.
        """
        new_set = self.empty()
        new_set.next_ind = self.next_ind

        for objs in equiv_set.ind_to_obj.values():
            inds = tuple(self._get_ind(x) for x in objs)
            ind_to_obj = {}

            for i, x in zip(inds, objs):
                if i in ind_to_obj:
                    ind_to_obj[i].append(x)
                elif i >= 0:
                    ind_to_obj[i] = [x]

            for v in ind_to_obj.values():
                if len(v) > 1:
                    new_set._insert(v)

        return new_set


class ShapeEquivSet(EquivSet):

    """Just like EquivSet, except that it accepts only numba IR variables
    and constants as objects, guided by their types. Arrays are considered
    equivalent as long as their shapes are equivalent. Scalars are
    equivalent only when they are equal in value. Tuples are equivalent
    when they are of the same size, and their elements are equivalent.
    """

    def __init__(
        self,
        typemap,
        defs=None,
        ind_to_var=None,
        obj_to_ind=None,
        ind_to_obj=None,
        next_id=0,
        ind_to_const=None,
    ):
        """Create a new ShapeEquivSet object, where typemap is a dictionary
        that maps variable names to their types, and it will not be modified.
        Optional keyword arguments are for internal use only.
        """
        self.typemap = typemap
        # defs maps variable name to an int, where
        # 1 means the variable is defined only once, and numbers greater
        # than 1 means defined more than onces.
        self.defs = defs if defs else {}
        # ind_to_var maps index number to a list of variables (of ir.Var type).
        # It is used to retrieve defined shape variables given an equivalence
        # index.
        self.ind_to_var = ind_to_var if ind_to_var else {}
        # ind_to_const maps index number to a constant, if known.
        self.ind_to_const = ind_to_const if ind_to_const else {}

        super(ShapeEquivSet, self).__init__(obj_to_ind, ind_to_obj, next_id)

    def empty(self):
        """Return an empty ShapeEquivSet.
        """
        return ShapeEquivSet(self.typemap, {})

    def clone(self):
        """Return a new copy.
        """
        return ShapeEquivSet(
            self.typemap,
            defs=copy.copy(self.defs),
            ind_to_var=copy.copy(self.ind_to_var),
            obj_to_ind=copy.deepcopy(self.obj_to_ind),
            ind_to_obj=copy.deepcopy(self.ind_to_obj),
            next_id=self.next_ind,
            ind_to_const=copy.deepcopy(self.ind_toconst),
        )

    def __repr__(self):
        return "ShapeEquivSet({}, ind_to_var={}, ind_to_const={})".format(
            self.ind_to_obj, self.ind_to_var, self.ind_to_const
        )

    def _get_names(self, obj):
        """Return a set of names for the given obj, where array and tuples
        are broken down to their individual shapes or elements. This is
        safe because both Numba array shapes and Python tuples are immutable.
        """
        if isinstance(obj, ir.Var) or isinstance(obj, str):
            name = obj if isinstance(obj, str) else obj.name
            if name not in self.typemap:
                return (name,)

            typ = self.typemap[name]
            if isinstance(typ, (types.BaseTuple, types.ArrayCompatible)):
                ndim = (typ.ndim
                        if isinstance(typ, types.ArrayCompatible)
                        else len(typ))
                # Treat 0d array as if it were a scalar.
                if ndim == 0:
                    return (name,)
                else:
                    return tuple("{}#{}".format(name, i) for i in range(ndim))
            else:
                return (name,)
        elif isinstance(obj, ir.Const):
            if isinstance(obj.value, tuple):
                return obj.value
            else:
                return (obj.value,)
        elif isinstance(obj, tuple):
            return tuple(self._get_names(x)[0] for x in obj)
        elif isinstance(obj, int):
            return (obj,)
        else:
            raise NotImplementedError(
                "ShapeEquivSet does not support {}".format(obj)
            )

    def is_equiv(self, *objs):
        """Overload EquivSet.is_equiv to handle Numba IR variables and
        constants.
        """
        assert len(objs) > 1
        obj_names = [self._get_names(x) for x in objs]
        obj_names = [x for x in obj_names if x != ()]  # rule out 0d shape
        if len(obj_names) <= 1:
            return False
        ndims = [len(names) for names in obj_names]
        ndim = ndims[0]
        if not all(ndim == x for x in ndims):
            if config.DEBUG_ARRAY_OPT >= 1:
                print("is_equiv: Dimension mismatch for {}".format(objs))
            return False
        for i in range(ndim):
            names = [obj_name[i] for obj_name in obj_names]
            if not super(ShapeEquivSet, self).is_equiv(*names):
                return False
        return True

    def get_equiv_const(self, obj):
        """If the given object is equivalent to a constant scalar,
        return the scalar value, or None otherwise.
        """
        names = self._get_names(obj)
        if len(names) > 1:
            return None
        return super(ShapeEquivSet, self).get_equiv_const(names[0])

    def get_equiv_var(self, obj):
        """If the given object is equivalent to some defined variable,
        return the variable, or None otherwise.
        """
        names = self._get_names(obj)
        if len(names) != 1:
            return None
        ind = self._get_ind(names[0])
        vs = self.ind_to_var.get(ind, [])
        return vs[0] if vs != [] else None

    def get_equiv_set(self, obj):
        """Return the set of equivalent objects.
        """
        names = self._get_names(obj)
        if len(names) > 1:
            return None
        return super(ShapeEquivSet, self).get_equiv_set(names[0])

    def _insert(self, objs):
        """Overload EquivSet._insert to manage ind_to_var dictionary.
        """
        inds = []
        for obj in objs:
            if obj in self.obj_to_ind:
                inds.append(self.obj_to_ind[obj])
        varlist = []
        constval = None
        names = set()
        for i in sorted(inds):
            if i in self.ind_to_var:
                for x in self.ind_to_var[i]:
                    if not (x.name in names):
                        varlist.append(x)
                        names.add(x.name)
            if i in self.ind_to_const:
                assert constval is None
                constval = self.ind_to_const[i]
        super(ShapeEquivSet, self)._insert(objs)
        new_ind = self.obj_to_ind[objs[0]]
        for i in set(inds):
            if i in self.ind_to_var:
                del self.ind_to_var[i]
        self.ind_to_var[new_ind] = varlist
        if constval is not None:
            self.ind_to_const[new_ind] = constval

    def insert_equiv(self, *objs):
        """Overload EquivSet.insert_equiv to handle Numba IR variables and
        constants. Input objs are either variable or constant, and at least
        one of them must be variable.
        """
        assert len(objs) > 1
        obj_names = [self._get_names(x) for x in objs]
        obj_names = [x for x in obj_names if x != ()]  # rule out 0d shape
        if len(obj_names) <= 1:
            return
        names = sum([list(x) for x in obj_names], [])
        ndims = [len(x) for x in obj_names]
        ndim = ndims[0]
        assert all(
            ndim == x for x in ndims
        ), "Dimension mismatch for {}".format(objs)
        varlist = []
        constlist = []
        for obj in objs:
            if not isinstance(obj, tuple):
                obj = (obj,)
            for var in obj:
                if isinstance(var, ir.Var) and not (var.name in varlist):
                    # favor those already defined, move to front of varlist
                    if var.name in self.defs:
                        varlist.insert(0, var)
                    else:
                        varlist.append(var)
                if isinstance(var, ir.Const) and not (var.value in constlist):
                    constlist.append(var.value)

        # try to populate ind_to_var if variables are present
        for obj in varlist:
            name = obj.name
            if name in names and not (name in self.obj_to_ind):
                self.ind_to_obj[self.next_ind] = [name]
                self.obj_to_ind[name] = self.next_ind
                self.ind_to_var[self.next_ind] = [obj]
                self.next_ind += 1

        # create equivalence classes for previously unseen constants
        for const in constlist:
            if const in names and not (const in self.obj_to_ind):
                self.ind_to_obj[self.next_ind] = [const]
                self.obj_to_ind[const] = self.next_ind
                self.ind_to_const[self.next_ind] = const
                self.next_ind += 1

        some_change = False

        for i in range(ndim):
            names = [obj_name[i] for obj_name in obj_names]
            ie_res = super(ShapeEquivSet, self).insert_equiv(*names)
            some_change = some_change or ie_res

        return some_change

    def has_shape(self, name):
        """Return true if the shape of the given variable is available.
        """
        return self.get_shape(name) is not None

    def get_shape(self, name):
        """Return a tuple of variables that corresponds to the shape
        of the given array, or None if not found.
        """
        return guard(self._get_shape, name)

    def _get_shape(self, name):
        """Return a tuple of variables that corresponds to the shape
        of the given array, or raise GuardException if not found.
        """
        inds = self.get_shape_classes(name)
        require(inds != ())
        shape = []
        for i in inds:
            require(i in self.ind_to_var)
            vs = self.ind_to_var[i]
            if vs != []:
                shape.append(vs[0])
            else:
                require(i in self.ind_to_const)
                vs = self.ind_to_const[i]
                shape.append(vs)
        return tuple(shape)

    def get_shape_classes(self, name):
        """Instead of the shape tuple, return tuple of int, where
        each int is the corresponding class index of the size object.
        Unknown shapes are given class index -1. Return empty tuple
        if the input name is a scalar variable.
        """
        if isinstance(name, ir.Var):
            name = name.name
        typ = self.typemap[name] if name in self.typemap else None
        if not (
            isinstance(typ, (
                types.BaseTuple, types.SliceType, types.ArrayCompatible
            ))
        ):
            return []
        # Treat 0d arrays like scalars.
        if isinstance(typ, types.ArrayCompatible) and typ.ndim == 0:
            return []
        names = self._get_names(name)
        inds = tuple(self._get_ind(name) for name in names)
        return inds

    def intersect(self, equiv_set):
        """Overload the intersect method to handle ind_to_var.
        """
        newset = super(ShapeEquivSet, self).intersect(equiv_set)
        ind_to_var = {}
        for i, objs in newset.ind_to_obj.items():
            assert len(objs) > 0
            obj = objs[0]
            assert obj in self.obj_to_ind
            assert obj in equiv_set.obj_to_ind
            j = self.obj_to_ind[obj]
            k = equiv_set.obj_to_ind[obj]
            assert j in self.ind_to_var
            assert k in equiv_set.ind_to_var
            varlist = []
            names = [x.name for x in equiv_set.ind_to_var[k]]
            for x in self.ind_to_var[j]:
                if x.name in names:
                    varlist.append(x)
            ind_to_var[i] = varlist
        newset.ind_to_var = ind_to_var
        return newset

    def define(self, name, redefined):
        """Increment the internal count of how many times a variable is being
        defined. Most variables in Numba IR are SSA, i.e., defined only once,
        but not all of them. When a variable is being re-defined, it must
        be removed from the equivalence relation and added to the redefined
        set but only if that redefinition is not known to have the same
        equivalence classes. Those variables redefined are removed from all
        the blocks' equivalence sets later.

        Arrays passed to define() use their whole name but these do not
        appear in the equivalence sets since they are stored there per
        dimension. Calling _get_names() here converts array names to
        dimensional names.

        This function would previously invalidate if there were any multiple
        definitions of a variable.  However, we realized that this behavior
        is overly restrictive.  You need only invalidate on multiple
        definitions if they are not known to be equivalent. So, the
        equivalence insertion functions now return True if some change was
        made (meaning the definition was not equivalent) and False
        otherwise. If no change was made, then define() need not be
        called. For no change to have been made, the variable must
        already be present. If the new definition of the var has the
        case where lhs and rhs are in the same equivalence class then
        again, no change will be made and define() need not be called
        or the variable invalidated.
        """
        if isinstance(name, ir.Var):
            name = name.name
        if name in self.defs:
            self.defs[name] += 1
            name_res = list(self._get_names(name))
            for one_name in name_res:
                # NOTE: variable being redefined, must invalidate previous
                # equivalences. Believe it is a rare case, and only happens to
                # scalar accumuators.
                if one_name in self.obj_to_ind:
                    redefined.add(
                        one_name
                    )  # remove this var from all equiv sets
                    i = self.obj_to_ind[one_name]
                    del self.obj_to_ind[one_name]
                    self.ind_to_obj[i].remove(one_name)
                    if self.ind_to_obj[i] == []:
                        del self.ind_to_obj[i]
                    assert i in self.ind_to_var
                    names = [x.name for x in self.ind_to_var[i]]
                    if name in names:
                        j = names.index(name)
                        del self.ind_to_var[i][j]
                        if self.ind_to_var[i] == []:
                            del self.ind_to_var[i]
                            # no more size variables, remove equivalence too
                            if i in self.ind_to_obj:
                                for obj in self.ind_to_obj[i]:
                                    del self.obj_to_ind[obj]
                                del self.ind_to_obj[i]
        else:
            self.defs[name] = 1

    def union_defs(self, defs, redefined):
        """Union with the given defs dictionary. This is meant to handle
        branch join-point, where a variable may have been defined in more
        than one branches.
        """
        for k, v in defs.items():
            if v > 0:
                self.define(k, redefined)


class SymbolicEquivSet(ShapeEquivSet):

    """Just like ShapeEquivSet, except that it also reasons about variable
    equivalence symbolically by using their arithmetic definitions.
    The goal is to automatically derive the equivalence of array ranges
    (slicing). For instance, a[1:m] and a[0:m-1] shall be considered
    size-equivalence.
    """

    def __init__(
        self,
        typemap,
        def_by=None,
        ref_by=None,
        ext_shapes=None,
        defs=None,
        ind_to_var=None,
        obj_to_ind=None,
        ind_to_obj=None,
        next_id=0,
    ):
        """Create a new SymbolicEquivSet object, where typemap is a dictionary
        that maps variable names to their types, and it will not be modified.
        Optional keyword arguments are for internal use only.
        """
        # A "defined-by" table that maps A to a tuple of (B, i), which
        # means A is defined as: A = B + i, where A,B are variable names,
        # and i is an integer constants.
        self.def_by = def_by if def_by else {}
        # A "refered-by" table that maps A to a list of [(B, i), (C, j) ...],
        # which implies a sequence of definitions: B = A - i, C = A - j, and
        # so on, where A,B,C,... are variable names, and i,j,... are
        # integer constants.
        self.ref_by = ref_by if ref_by else {}
        # A extended shape table that can map an arbitrary object to a shape,
        # currently used to remember shapes for SetItem IR node, and wrapped
        # indices for Slice objects.
        self.ext_shapes = ext_shapes if ext_shapes else {}
        # rel_map keeps a map of relative sizes that we have seen so
        # that if we compute the same relative sizes different times
        # in different ways we can associate those two instances
        # of the same relative size to the same equivalence class.
        self.rel_map = {}
        # wrap_index() computes the effectual index given a slice and a
        # dimension's size.  We need to be able to know that two wrap_index
        # calls are equivalent.  They are known to be equivalent if the slice
        # and dimension sizes of the two wrap_index calls are equivalent.
        # wrap_map maps from a tuple of equivalence class ids for a slice and
        # a dimension size to some new equivalence class id for the output size.
        self.wrap_map = {}
        super(SymbolicEquivSet, self).__init__(
            typemap, defs, ind_to_var, obj_to_ind, ind_to_obj, next_id
        )

    def empty(self):
        """Return an empty SymbolicEquivSet.
        """
        return SymbolicEquivSet(self.typemap)

    def __repr__(self):
        return (
            "SymbolicEquivSet({}, ind_to_var={}, def_by={}, "
            "ref_by={}, ext_shapes={})".format(
                self.ind_to_obj,
                self.ind_to_var,
                self.def_by,
                self.ref_by,
                self.ext_shapes,
            )
        )

    def clone(self):
        """Return a new copy.
        """
        return SymbolicEquivSet(
            self.typemap,
            def_by=copy.copy(self.def_by),
            ref_by=copy.copy(self.ref_by),
            ext_shapes=copy.copy(self.ext_shapes),
            defs=copy.copy(self.defs),
            ind_to_var=copy.copy(self.ind_to_var),
            obj_to_ind=copy.deepcopy(self.obj_to_ind),
            ind_to_obj=copy.deepcopy(self.ind_to_obj),
            next_id=self.next_ind,
        )

    def get_rel(self, name):
        """Retrieve a definition pair for the given variable,
        or return None if it is not available.
        """
        return guard(self._get_or_set_rel, name)

    def _get_or_set_rel(self, name, func_ir=None):
        """Retrieve a definition pair for the given variable,
        and if it is not already available, try to look it up
        in the given func_ir, and remember it for future use.
        """
        if isinstance(name, ir.Var):
            name = name.name
        require(self.defs.get(name, 0) == 1)
        if name in self.def_by:
            return self.def_by[name]
        else:
            require(func_ir is not None)

            def plus(x, y):
                x_is_const = isinstance(x, int)
                y_is_const = isinstance(y, int)
                if x_is_const:
                    if y_is_const:
                        return x + y
                    else:
                        (var, offset) = y
                        return (var, x + offset)
                else:
                    (var, offset) = x
                    if y_is_const:
                        return (var, y + offset)
                    else:
                        return None

            def minus(x, y):
                if isinstance(y, int):
                    return plus(x, -y)
                elif (
                    isinstance(x, tuple)
                    and isinstance(y, tuple)
                    and x[0] == y[0]
                ):
                    return minus(x[1], y[1])
                else:
                    return None

            expr = get_definition(func_ir, name)
            value = (name, 0)  # default to its own name
            if isinstance(expr, ir.Expr):
                if expr.op == "call":
                    fname, mod_name = find_callname(
                        func_ir, expr, typemap=self.typemap
                    )
                    if (
                        fname == "wrap_index"
                        and mod_name == "numba.parfors.array_analysis"
                    ):
                        index = tuple(
                            self.obj_to_ind.get(x.name, -1) for x in expr.args
                        )
                        # If wrap_index for a slice works on a variable
                        # that is not analyzable (e.g., multiple definitions)
                        # then we have to return None here since we can't know
                        # how that size will compare to others if we can't
                        # analyze some part of the slice.
                        if -1 in index:
                            return None
                        names = self.ext_shapes.get(index, [])
                        names.append(name)
                        if len(names) > 0:
                            self._insert(names)
                        self.ext_shapes[index] = names
                elif expr.op == "binop":
                    lhs = self._get_or_set_rel(expr.lhs, func_ir)
                    rhs = self._get_or_set_rel(expr.rhs, func_ir)
                    # If either the lhs or rhs is not analyzable
                    # then don't try to record information this var.
                    if lhs is None or rhs is None:
                        return None
                    elif expr.fn == operator.add:
                        value = plus(lhs, rhs)
                    elif expr.fn == operator.sub:
                        value = minus(lhs, rhs)
            elif isinstance(expr, ir.Const) and isinstance(expr.value, int):
                value = expr.value
            require(value is not None)
            # update def_by table
            self.def_by[name] = value
            if isinstance(value, int) or (
                isinstance(value, tuple)
                and (value[0] != name or value[1] != 0)
            ):
                # update ref_by table too
                if isinstance(value, tuple):
                    (var, offset) = value
                    if not (var in self.ref_by):
                        self.ref_by[var] = []
                    self.ref_by[var].append((name, -offset))
                    # insert new equivalence if found
                    ind = self._get_ind(var)
                    if ind >= 0:
                        objs = self.ind_to_obj[ind]
                        names = []
                        for obj in objs:
                            if obj in self.ref_by:
                                names += [
                                    x
                                    for (x, i) in self.ref_by[obj]
                                    if i == -offset
                                ]
                        if len(names) > 1:
                            super(SymbolicEquivSet, self)._insert(names)
            return value

    def define(self, var, redefined, func_ir=None, typ=None):
        """Besides incrementing the definition count of the given variable
        name, it will also retrieve and simplify its definition from func_ir,
        and remember the result for later equivalence comparison. Supported
        operations are:
          1. arithmetic plus and minus with constants
          2. wrap_index (relative to some given size)
        """
        if isinstance(var, ir.Var):
            name = var.name
        else:
            name = var
        super(SymbolicEquivSet, self).define(name, redefined)
        if (
            func_ir
            and self.defs.get(name, 0) == 1
            and isinstance(typ, types.Number)
        ):
            value = guard(self._get_or_set_rel, name, func_ir)
            # turn constant definition into equivalence
            if isinstance(value, int):
                self._insert([name, value])
            if isinstance(var, ir.Var):
                ind = self._get_or_add_ind(name)
                if not (ind in self.ind_to_obj):
                    self.ind_to_obj[ind] = [name]
                    self.obj_to_ind[name] = ind
                if ind in self.ind_to_var:
                    self.ind_to_var[ind].append(var)
                else:
                    self.ind_to_var[ind] = [var]
            return True

    def _insert(self, objs):
        """Overload _insert method to handle ind changes between relative
        objects.  Returns True if some change is made, false otherwise.
        """
        indset = set()
        uniqs = set()
        for obj in objs:
            ind = self._get_ind(obj)
            if ind == -1:
                uniqs.add(obj)
            elif not (ind in indset):
                uniqs.add(obj)
                indset.add(ind)
        if len(uniqs) <= 1:
            return False
        uniqs = list(uniqs)
        super(SymbolicEquivSet, self)._insert(uniqs)
        objs = self.ind_to_obj[self._get_ind(uniqs[0])]

        # New equivalence guided by def_by and ref_by
        offset_dict = {}

        def get_or_set(d, k):
            if k in d:
                v = d[k]
            else:
                v = []
                d[k] = v
            return v

        for obj in objs:
            if obj in self.def_by:
                value = self.def_by[obj]
                if isinstance(value, tuple):
                    (name, offset) = value
                    get_or_set(offset_dict, -offset).append(name)
                    if name in self.ref_by:  # relative to name
                        for (v, i) in self.ref_by[name]:
                            get_or_set(offset_dict, -(offset + i)).append(v)
            if obj in self.ref_by:
                for (name, offset) in self.ref_by[obj]:
                    get_or_set(offset_dict, offset).append(name)
        for names in offset_dict.values():
            self._insert(names)
        return True

    def set_shape_setitem(self, obj, shape):
        """remember shapes of SetItem IR nodes.
        """
        assert isinstance(obj, ir.StaticSetItem) or isinstance(obj, ir.SetItem)
        self.ext_shapes[obj] = shape

    def _get_shape(self, obj):
        """Overload _get_shape to retrieve the shape of SetItem IR nodes.
        """
        if isinstance(obj, ir.StaticSetItem) or isinstance(obj, ir.SetItem):
            require(obj in self.ext_shapes)
            return self.ext_shapes[obj]
        else:
            assert isinstance(obj, ir.Var)
            typ = self.typemap[obj.name]
            # for slice type, return the shape variable itself
            if isinstance(typ, types.SliceType):
                return (obj,)
            else:
                return super(SymbolicEquivSet, self)._get_shape(obj)


class WrapIndexMeta(object):
    """
      Array analysis should be able to analyze all the function
      calls that it adds to the IR.  That way, array analysis can
      be run as often as needed and you should get the same
      equivalencies.  One modification to the IR that array analysis
      makes is the insertion of wrap_index calls.  Thus, repeated
      array analysis passes should be able to analyze these wrap_index
      calls.  The difficulty of these calls is that the equivalence
      class of the left-hand side of the assignment is not present in
      the arguments to wrap_index in the right-hand side.  Instead,
      the equivalence class of the wrap_index output is a combination
      of the wrap_index args.  The important thing to
      note is that if the equivalence classes of the slice size
      and the dimension's size are the same for two wrap index
      calls then we can be assured of the answer being the same.
      So, we maintain the wrap_map dict that maps from a tuple
      of equivalence class ids for the slice and dimension size
      to some new equivalence class id for the output size.
      However, when we are analyzing the first such wrap_index
      call we don't have a variable there to associate to the
      size since we're in the process of analyzing the instruction
      that creates that mapping.  So, instead we return an object
      of this special class and analyze_inst will establish the
      connection between a tuple of the parts of this object
      below and the left-hand side variable.
    """

    def __init__(self, slice_size, dim_size):
        self.slice_size = slice_size
        self.dim_size = dim_size


@register_jitable
def runtime_broadcast_assert_shapes(max_dim, arg0, arg1):
    new_shape = []
    shapes = []
    shapes.append(list(arg0.shape))
    shapes.append(list(arg1.shape))
    for i in range(max_dim):
        sizes = []
        for shape in shapes:
            if i < len(shape):
                size = shape[len(shape) - 1 - i]
                if size != 1:
                    sizes.append(size)  # non-1 size to front
        if len(sizes) == 0:
            sizes.append(1)
        new_shape.append(sizes[0])

    rev = new_shape[::-1]
    return to_fixed_tuple(rev, max_dim)


class ArrayAnalysis(object):
    aa_count = 0

    """Analyzes Numpy array computations for properties such as
    shape/size equivalence, and keeps track of them on a per-block
    basis. The analysis should only be run once because it modifies
    the incoming IR by inserting assertion statements that safeguard
    parfor optimizations.
    """

    def __init__(self, context, func_ir, typemap, calltypes):
        self.context = context
        self.func_ir = func_ir
        self.typemap = typemap
        self.calltypes = calltypes

        # EquivSet of variables, indexed by block number
        self.equiv_sets = {}
        # keep attr calls to arrays like t=A.sum() as {t:('sum',A)}
        self.array_attr_calls = {}
        # keep attrs of objects (value,attr)->shape_var
        self.object_attrs = {}
        # keep prepended instructions from conditional branch
        self.prepends = {}
        # keep track of pruned precessors when branch degenerates to jump
        self.pruned_predecessors = {}

    def get_equiv_set(self, block_label):
        """Return the equiv_set object of an block given its label.
        """
        return self.equiv_sets[block_label]

    def remove_redefineds(self, redefineds):
        """Take a set of variables in redefineds and go through all
        the currently existing equivalence sets (created in topo order)
        and remove that variable from all of them since it is multiply
        defined within the function.
        """
        unused = set()
        for r in redefineds:
            for eslabel in self.equiv_sets:
                es = self.equiv_sets[eslabel]
                es.define(r, unused)

    def run(self, blocks=None, equiv_set=None):
        """run array shape analysis on the given IR blocks, resulting in
        modified IR and finalized EquivSet for each block.
        """
        if blocks is None:
            blocks = self.func_ir.blocks

        self.func_ir._definitions = build_definitions(self.func_ir.blocks)

        if equiv_set is None:
            init_equiv_set = SymbolicEquivSet(self.typemap)
        else:
            init_equiv_set = equiv_set

        self.alias_map, self.arg_aliases = find_potential_aliases(
            blocks,
            self.func_ir.arg_names,
            self.typemap,
            self.func_ir
        )

        aa_count_save = ArrayAnalysis.aa_count
        ArrayAnalysis.aa_count += 1
        if config.DEBUG_ARRAY_OPT >= 1:
            print("Starting ArrayAnalysis:", aa_count_save)
        dprint_func_ir(self.func_ir, "before array analysis", blocks)

        if config.DEBUG_ARRAY_OPT >= 1:
            print(
                "ArrayAnalysis variable types: ", sorted(self.typemap.items())
            )
            print("ArrayAnalysis call types: ", self.calltypes)

        cfg = compute_cfg_from_blocks(blocks)
        topo_order = find_topo_order(blocks, cfg=cfg)
        # Traverse blocks in topological order
        self._run_on_blocks(topo_order, blocks, cfg, init_equiv_set)

        if config.DEBUG_ARRAY_OPT >= 1:
            self.dump()
            print(
                "ArrayAnalysis post variable types: ",
                sorted(self.typemap.items()),
            )
            print("ArrayAnalysis post call types: ", self.calltypes)

        dprint_func_ir(self.func_ir, "after array analysis", blocks)
        if config.DEBUG_ARRAY_OPT >= 1:
            print("Ending ArrayAnalysis:", aa_count_save)

    def _run_on_blocks(self, topo_order, blocks, cfg, init_equiv_set):
        for label in topo_order:
            if config.DEBUG_ARRAY_OPT >= 2:
                print("Processing block:", label)
            block = blocks[label]
            scope = block.scope
            pending_transforms = self._determine_transform(
                cfg, block, label, scope, init_equiv_set
            )
            self._combine_to_new_block(block, pending_transforms)

    def _combine_to_new_block(self, block, pending_transforms):
        """Combine the new instructions from previous pass into a new block
        body.
        """
        new_body = []
        for inst, pre, post in pending_transforms:
            for instr in pre:
                new_body.append(instr)
            new_body.append(inst)
            for instr in post:
                new_body.append(instr)
        block.body = new_body

    def _determine_transform(self, cfg, block, label, scope, init_equiv_set):
        """Determine the transformation for each instruction in the block
        """
        equiv_set = None
        # equiv_set is the intersection of predecessors
        preds = cfg.predecessors(label)
        # some incoming edge may be pruned due to prior analysis
        if label in self.pruned_predecessors:
            pruned = self.pruned_predecessors[label]
        else:
            pruned = []
        # Go through each incoming edge, process prepended instructions and
        # calculate beginning equiv_set of current block as an intersection
        # of incoming ones.
        if config.DEBUG_ARRAY_OPT >= 2:
            print("preds:", preds)
        for (p, q) in preds:
            if config.DEBUG_ARRAY_OPT >= 2:
                print("p, q:", p, q)
            if p in pruned:
                continue
            if p in self.equiv_sets:
                from_set = self.equiv_sets[p].clone()
                if config.DEBUG_ARRAY_OPT >= 2:
                    print("p in equiv_sets", from_set)
                if (p, label) in self.prepends:
                    instrs = self.prepends[(p, label)]
                    for inst in instrs:
                        redefined = set()
                        self._analyze_inst(
                            label, scope, from_set, inst, redefined
                        )
                        # Remove anything multiply defined in this block
                        # from every block equivs.
                        # NOTE: necessary? can't observe effect in testsuite
                        self.remove_redefineds(redefined)
                if equiv_set is None:
                    equiv_set = from_set
                else:
                    equiv_set = equiv_set.intersect(from_set)
                    redefined = set()
                    equiv_set.union_defs(from_set.defs, redefined)
                    # Remove anything multiply defined in this block
                    # from every block equivs.
                    # NOTE: necessary? can't observe effect in testsuite
                    self.remove_redefineds(redefined)

        # Start with a new equiv_set if none is computed
        if equiv_set is None:
            equiv_set = init_equiv_set
        self.equiv_sets[label] = equiv_set

        # Go through instructions in a block, and insert pre/post
        # instructions as we analyze them.
        pending_transforms = []
        for inst in block.body:
            redefined = set()
            if isinstance(inst, ir.StaticSetItem):
                orig_calltype = self.calltypes[inst]
                inst = ir.SetItem(
                    inst.target, inst.index_var, inst.value, inst.loc
                )
                self.calltypes[inst] = orig_calltype
            pre, post = self._analyze_inst(
                label, scope, equiv_set, inst, redefined
            )
            # Remove anything multiply defined in this block from every block
            # equivs.
            if len(redefined) > 0:
                self.remove_redefineds(redefined)

            pending_transforms.append((inst, pre, post))
        return pending_transforms

    def dump(self):
        """dump per-block equivalence sets for debugging purposes.
        """
        print("Array Analysis: ", self.equiv_sets)

    def _define(self, equiv_set, var, typ, value):
        self.typemap[var.name] = typ
        self.func_ir._definitions[var.name] = [value]
        redefineds = set()
        equiv_set.define(var, redefineds, self.func_ir, typ)

    class AnalyzeResult(object):
        def __init__(self, **kwargs):
            self.kwargs = kwargs

    def _analyze_inst(self, label, scope, equiv_set, inst, redefined):
        pre = []
        post = []
        if config.DEBUG_ARRAY_OPT >= 2:
            print("analyze_inst:", inst)
        if isinstance(inst, ir.Assign):
            lhs = inst.target
            typ = self.typemap[lhs.name]
            shape = None
            if isinstance(typ, types.ArrayCompatible) and typ.ndim == 0:
                shape = ()
            elif isinstance(inst.value, ir.Expr):
                result = self._analyze_expr(scope, equiv_set, inst.value, lhs)
                if result:
                    require(isinstance(result, ArrayAnalysis.AnalyzeResult))
                    if 'shape' in result.kwargs:
                        shape = result.kwargs['shape']
                    if 'pre' in result.kwargs:
                        pre.extend(result.kwargs['pre'])
                    if 'post' in result.kwargs:
                        post.extend(result.kwargs['post'])
                    if 'rhs' in result.kwargs:
                        inst.value = result.kwargs['rhs']
            elif isinstance(inst.value, (ir.Var, ir.Const)):
                shape = inst.value
            elif isinstance(inst.value, ir.Global):
                gvalue = inst.value.value
                # only integer values can be part of shape
                # TODO: support cases with some but not all integer values or
                # nested tuples
                if (isinstance(gvalue, tuple)
                        and all(isinstance(v, int) for v in gvalue)):
                    shape = gvalue
                elif isinstance(gvalue, int):
                    shape = (gvalue,)

            if isinstance(shape, ir.Const):
                if isinstance(shape.value, tuple):
                    loc = shape.loc
                    shape = tuple(ir.Const(x, loc) for x in shape.value)
                elif isinstance(shape.value, int):
                    shape = (shape,)
                else:
                    shape = None
            elif isinstance(shape, ir.Var) and isinstance(
                self.typemap[shape.name], types.Integer
            ):
                shape = (shape,)
            elif isinstance(shape, WrapIndexMeta):
                """ Here we've got the special WrapIndexMeta object
                    back from analyzing a wrap_index call.  We define
                    the lhs and then get it's equivalence class then
                    add the mapping from the tuple of slice size and
                    dimensional size equivalence ids to the lhs
                    equivalence id.
                """
                equiv_set.define(lhs, redefined, self.func_ir, typ)
                lhs_ind = equiv_set._get_ind(lhs.name)
                if lhs_ind != -1:
                    equiv_set.wrap_map[
                        (shape.slice_size, shape.dim_size)
                    ] = lhs_ind
                return pre, post

            if isinstance(typ, types.ArrayCompatible):
                if (
                    shape is not None
                    and isinstance(shape, ir.Var)
                    and isinstance(
                        self.typemap[shape.name], types.containers.Tuple
                    )
                ):
                    pass
                elif (
                    shape is None
                    or isinstance(shape, tuple)
                    or (
                        isinstance(shape, ir.Var)
                        and not equiv_set.has_shape(shape)
                    )
                ):
                    shape = self._gen_shape_call(
                        equiv_set, lhs, typ.ndim, shape, post
                    )
            elif isinstance(typ, types.UniTuple):
                if shape and isinstance(typ.dtype, types.Integer):
                    shape = self._gen_shape_call(
                        equiv_set, lhs, len(typ), shape, post
                    )

            """ See the comment on the define() function.

                We need only call define(), which will invalidate a variable
                from being in the equivalence sets on multiple definitions,
                if the variable was not previously defined or if the new
                definition would be in a conflicting equivalence class to the
                original equivalence class for the variable.

                insert_equiv() returns True if either of these conditions are
                True and then we call define() in those cases.
                If insert_equiv() returns False then no changes were made and
                all equivalence classes are consistent upon a redefinition so
                no invalidation is needed and we don't call define().
            """
            needs_define = True
            if shape is not None:
                needs_define = equiv_set.insert_equiv(lhs, shape)
            if needs_define:
                equiv_set.define(lhs, redefined, self.func_ir, typ)
        elif isinstance(inst, (ir.StaticSetItem, ir.SetItem)):
            index = (
                inst.index if isinstance(inst, ir.SetItem) else inst.index_var
            )
            result = guard(
                self._index_to_shape, scope, equiv_set, inst.target, index
            )
            if not result:
                return [], []
            if result[0] is not None:
                assert isinstance(inst, ir.SetItem)
                inst.index = result[0]
            result = result[1]
            target_shape = result.kwargs['shape']
            if 'pre' in result.kwargs:
                pre = result.kwargs['pre']
            value_shape = equiv_set.get_shape(inst.value)
            if value_shape == ():  # constant
                equiv_set.set_shape_setitem(inst, target_shape)
                return pre, []
            elif value_shape is not None:
                target_typ = self.typemap[inst.target.name]
                require(isinstance(target_typ, types.ArrayCompatible))
                target_ndim = target_typ.ndim
                shapes = [target_shape, value_shape]
                names = [inst.target.name, inst.value.name]
                broadcast_result = self._broadcast_assert_shapes(
                    scope, equiv_set, inst.loc, shapes, names
                )
                require('shape' in broadcast_result.kwargs)
                require('pre' in broadcast_result.kwargs)
                shape = broadcast_result.kwargs['shape']
                asserts = broadcast_result.kwargs['pre']
                n = len(shape)
                # shape dimension must be within target dimension
                assert target_ndim >= n
                equiv_set.set_shape_setitem(inst, shape)
                return pre + asserts, []
            else:
                return pre, []
        elif isinstance(inst, ir.Branch):

            def handle_call_binop(cond_def):
                br = None
                if cond_def.fn == operator.eq:
                    br = inst.truebr
                    otherbr = inst.falsebr
                    cond_val = 1
                elif cond_def.fn == operator.ne:
                    br = inst.falsebr
                    otherbr = inst.truebr
                    cond_val = 0
                lhs_typ = self.typemap[cond_def.lhs.name]
                rhs_typ = self.typemap[cond_def.rhs.name]
                if br is not None and (
                    (
                        isinstance(lhs_typ, types.Integer)
                        and isinstance(rhs_typ, types.Integer)
                    )
                    or (
                        isinstance(lhs_typ, types.BaseTuple)
                        and isinstance(rhs_typ, types.BaseTuple)
                    )
                ):
                    loc = inst.loc
                    args = (cond_def.lhs, cond_def.rhs)
                    asserts = self._make_assert_equiv(
                        scope, loc, equiv_set, args
                    )
                    asserts.append(
                        ir.Assign(ir.Const(cond_val, loc), cond_var, loc)
                    )
                    self.prepends[(label, br)] = asserts
                    self.prepends[(label, otherbr)] = [
                        ir.Assign(ir.Const(1 - cond_val, loc), cond_var, loc)
                    ]

            cond_var = inst.cond
            cond_def = guard(get_definition, self.func_ir, cond_var)
            if not cond_def:  # phi variable has no single definition
                # We'll use equiv_set to try to find a cond_def instead
                equivs = equiv_set.get_equiv_set(cond_var)
                defs = []
                for name in equivs:
                    if isinstance(name, str) and name in self.typemap:
                        var_def = guard(
                            get_definition, self.func_ir, name, lhs_only=True
                        )
                        if isinstance(var_def, ir.Var):
                            var_def = var_def.name
                        if var_def:
                            defs.append(var_def)
                    else:
                        defs.append(name)
                defvars = set(filter(lambda x: isinstance(x, str), defs))
                defconsts = set(defs).difference(defvars)
                if len(defconsts) == 1:
                    cond_def = list(defconsts)[0]
                elif len(defvars) == 1:
                    cond_def = guard(
                        get_definition, self.func_ir, list(defvars)[0]
                    )
            if isinstance(cond_def, ir.Expr) and cond_def.op == 'binop':
                handle_call_binop(cond_def)
            elif isinstance(cond_def, ir.Expr) and cond_def.op == 'call':
                # this handles bool(predicate)
                glbl_bool = guard(get_definition, self.func_ir, cond_def.func)
                if glbl_bool is not None and glbl_bool.value is bool:
                    if len(cond_def.args) == 1:
                        condition = guard(get_definition, self.func_ir,
                                          cond_def.args[0])
                        if (condition is not None and
                            isinstance(condition, ir.Expr) and
                                condition.op == 'binop'):
                            handle_call_binop(condition)
            else:
                if isinstance(cond_def, ir.Const):
                    cond_def = cond_def.value
                if isinstance(cond_def, int) or isinstance(cond_def, bool):
                    # condition is always true/false, prune the outgoing edge
                    pruned_br = inst.falsebr if cond_def else inst.truebr
                    if pruned_br in self.pruned_predecessors:
                        self.pruned_predecessors[pruned_br].append(label)
                    else:
                        self.pruned_predecessors[pruned_br] = [label]

        elif type(inst) in array_analysis_extensions:
            # let external calls handle stmt if type matches
            f = array_analysis_extensions[type(inst)]
            pre, post = f(inst, equiv_set, self.typemap, self)

        return pre, post

    def _analyze_expr(self, scope, equiv_set, expr, lhs):
        fname = "_analyze_op_{}".format(expr.op)
        try:
            fn = getattr(self, fname)
        except AttributeError:
            return None
        return guard(fn, scope, equiv_set, expr, lhs)

    def _analyze_op_getattr(self, scope, equiv_set, expr, lhs):
        # TODO: getattr of npytypes.Record
        if expr.attr == "T" and self._isarray(expr.value.name):
            return self._analyze_op_call_numpy_transpose(
                scope, equiv_set, expr.loc, [expr.value], {}
            )
        elif expr.attr == "shape":
            shape = equiv_set.get_shape(expr.value)
            return ArrayAnalysis.AnalyzeResult(shape=shape)
        elif self._isarray(lhs.name):
            canonical_value = get_canonical_alias(
                expr.value.name, self.alias_map
            )
            if (canonical_value, expr.attr) in self.object_attrs:
                return ArrayAnalysis.AnalyzeResult(
                    shape=self.object_attrs[(canonical_value, expr.attr)]
                )
            else:
                typ = self.typemap[lhs.name]
                post = []
                shape = self._gen_shape_call(
                    equiv_set, lhs, typ.ndim, None, post
                )
                self.object_attrs[(canonical_value, expr.attr)] = shape
                return ArrayAnalysis.AnalyzeResult(shape=shape, post=post)

        return None

    def _analyze_op_cast(self, scope, equiv_set, expr, lhs):
        return ArrayAnalysis.AnalyzeResult(shape=expr.value)

    def _analyze_op_exhaust_iter(self, scope, equiv_set, expr, lhs):
        var = expr.value
        typ = self.typemap[var.name]
        if isinstance(typ, types.BaseTuple):
            require(len(typ) == expr.count)
            require(equiv_set.has_shape(var))
            return ArrayAnalysis.AnalyzeResult(shape=var)
        return None

    def gen_literal_slice_part(
        self,
        arg_val,
        loc,
        scope,
        stmts,
        equiv_set,
        name="static_literal_slice_part",
    ):
        # Create var to hold the calculated slice size.
        static_literal_slice_part_var = ir.Var(scope, mk_unique_var(name), loc)
        static_literal_slice_part_val = ir.Const(arg_val, loc)
        static_literal_slice_part_typ = types.IntegerLiteral(arg_val)
        # We'll prepend this slice size calculation to the get/setitem.
        stmts.append(
            ir.Assign(
                value=static_literal_slice_part_val,
                target=static_literal_slice_part_var,
                loc=loc,
            )
        )
        self._define(
            equiv_set,
            static_literal_slice_part_var,
            static_literal_slice_part_typ,
            static_literal_slice_part_val,
        )
        return static_literal_slice_part_var, static_literal_slice_part_typ

    def gen_static_slice_size(
        self, lhs_rel, rhs_rel, loc, scope, stmts, equiv_set
    ):
        the_var, *_ = self.gen_literal_slice_part(
            rhs_rel - lhs_rel,
            loc,
            scope,
            stmts,
            equiv_set,
            name="static_slice_size",
        )
        return the_var

    def gen_explicit_neg(
        self,
        arg,
        arg_rel,
        arg_typ,
        size_typ,
        loc,
        scope,
        dsize,
        stmts,
        equiv_set,
    ):
        assert not isinstance(size_typ, int)
        # Create var to hold the calculated slice size.
        explicit_neg_var = ir.Var(scope, mk_unique_var("explicit_neg"), loc)
        explicit_neg_val = ir.Expr.binop(operator.add, dsize, arg, loc=loc)
        # Determine the type of that var.  Can be literal if we know the
        # literal size of the dimension.
        explicit_neg_typ = types.intp
        self.calltypes[explicit_neg_val] = signature(
            explicit_neg_typ, size_typ, arg_typ
        )
        # We'll prepend this slice size calculation to the get/setitem.
        stmts.append(
            ir.Assign(value=explicit_neg_val, target=explicit_neg_var, loc=loc)
        )
        self._define(
            equiv_set, explicit_neg_var, explicit_neg_typ, explicit_neg_val
        )
        return explicit_neg_var, explicit_neg_typ

    def update_replacement_slice(
        self,
        lhs,
        lhs_typ,
        lhs_rel,
        dsize_rel,
        replacement_slice,
        slice_index,
        need_replacement,
        loc,
        scope,
        stmts,
        equiv_set,
        size_typ,
        dsize,
    ):
        # Do compile-time calculation of real index value if both the given
        # index value and the array length are known at compile time.
        known = False
        if isinstance(lhs_rel, int):
            # If the index and the array size are known then the real index
            # can be calculated at compile time.
            if lhs_rel == 0:
                # Special-case 0 as nothing needing to be done.
                known = True
            elif isinstance(dsize_rel, int):
                known = True
                # Calculate the real index.
                wil = wrap_index_literal(lhs_rel, dsize_rel)
                # If the given index value is between 0 and dsize then
                # there's no need to rewrite anything.
                if wil != lhs_rel:
                    if config.DEBUG_ARRAY_OPT >= 2:
                        print("Replacing slice to hard-code known slice size.")
                    # Indicate we will need to replace the slice var.
                    need_replacement = True
                    literal_var, literal_typ = self.gen_literal_slice_part(
                        wil, loc, scope, stmts, equiv_set
                    )
                    assert slice_index == 0 or slice_index == 1
                    if slice_index == 0:
                        replacement_slice.args = (
                            literal_var,
                            replacement_slice.args[1],
                        )
                    else:
                        replacement_slice.args = (
                            replacement_slice.args[0],
                            literal_var,
                        )
                    # Update lhs information with the negative removed.
                    lhs = replacement_slice.args[slice_index]
                    lhs_typ = literal_typ
                    lhs_rel = equiv_set.get_rel(lhs)
            elif lhs_rel < 0:
                # Indicate we will need to replace the slice var.
                need_replacement = True
                if config.DEBUG_ARRAY_OPT >= 2:
                    print("Replacing slice due to known negative index.")
                explicit_neg_var, explicit_neg_typ = self.gen_explicit_neg(
                    lhs,
                    lhs_rel,
                    lhs_typ,
                    size_typ,
                    loc,
                    scope,
                    dsize,
                    stmts,
                    equiv_set,
                )
                if slice_index == 0:
                    replacement_slice.args = (
                        explicit_neg_var,
                        replacement_slice.args[1],
                    )
                else:
                    replacement_slice.args = (
                        replacement_slice.args[0],
                        explicit_neg_var,
                    )
                # Update lhs information with the negative removed.
                lhs = replacement_slice.args[slice_index]
                lhs_typ = explicit_neg_typ
                lhs_rel = equiv_set.get_rel(lhs)
        return (
            lhs,
            lhs_typ,
            lhs_rel,
            replacement_slice,
            need_replacement,
            known,
        )

    def slice_size(self, index, dsize, equiv_set, scope, stmts):
        """Reason about the size of a slice represented by the "index"
        variable, and return a variable that has this size data, or
        raise GuardException if it cannot reason about it.

        The computation takes care of negative values used in the slice
        with respect to the given dimensional size ("dsize").

        Extra statments required to produce the result are appended
        to parent function's stmts list.
        """
        loc = index.loc
        # Get the definition of the index variable.
        index_def = get_definition(self.func_ir, index)
        fname, mod_name = find_callname(
            self.func_ir, index_def, typemap=self.typemap
        )
        require(fname == 'slice' and mod_name in ('builtins'))
        require(len(index_def.args) == 2)
        lhs = index_def.args[0]
        rhs = index_def.args[1]
        size_typ = self.typemap[dsize.name]
        lhs_typ = self.typemap[lhs.name]
        rhs_typ = self.typemap[rhs.name]

        if config.DEBUG_ARRAY_OPT >= 2:
            print(f"slice_size index={index} dsize={dsize} "
                  f"index_def={index_def} lhs={lhs} rhs={rhs} "
                  f"size_typ={size_typ} lhs_typ={lhs_typ} rhs_typ={rhs_typ}")

        # Make a deepcopy of the original slice to use as the
        # replacement slice, which we will modify as necessary
        # below to convert all negative constants in the slice
        # to be relative to the dimension size.
        replacement_slice = copy.deepcopy(index_def)
        need_replacement = False

        # Fill in the left side of the slice's ":" with 0 if it wasn't
        # specified.
        if isinstance(lhs_typ, types.NoneType):
            zero_var = ir.Var(scope, mk_unique_var("zero"), loc)
            zero = ir.Const(0, loc)
            stmts.append(ir.Assign(value=zero, target=zero_var, loc=loc))
            self._define(equiv_set, zero_var, types.IntegerLiteral(0), zero)
            lhs = zero_var
            lhs_typ = types.IntegerLiteral(0)
            replacement_slice.args = (lhs, replacement_slice.args[1])
            need_replacement = True
            if config.DEBUG_ARRAY_OPT >= 2:
                print("Replacing slice because lhs is None.")

        # Fill in the right side of the slice's ":" with the array
        # length if it wasn't specified.
        if isinstance(rhs_typ, types.NoneType):
            rhs = dsize
            rhs_typ = size_typ
            replacement_slice.args = (replacement_slice.args[0], rhs)
            need_replacement = True
            if config.DEBUG_ARRAY_OPT >= 2:
                print("Replacing slice because lhs is None.")

        lhs_rel = equiv_set.get_rel(lhs)
        rhs_rel = equiv_set.get_rel(rhs)
        dsize_rel = equiv_set.get_rel(dsize)
        if config.DEBUG_ARRAY_OPT >= 2:
            print(
                "lhs_rel", lhs_rel, "rhs_rel", rhs_rel, "dsize_rel", dsize_rel
            )

        # Update replacement slice with the real index value if we can
        # compute it at compile time.
        [
            lhs,
            lhs_typ,
            lhs_rel,
            replacement_slice,
            need_replacement,
            lhs_known,
        ] = self.update_replacement_slice(
            lhs,
            lhs_typ,
            lhs_rel,
            dsize_rel,
            replacement_slice,
            0,
            need_replacement,
            loc,
            scope,
            stmts,
            equiv_set,
            size_typ,
            dsize,
        )
        [
            rhs,
            rhs_typ,
            rhs_rel,
            replacement_slice,
            need_replacement,
            rhs_known,
        ] = self.update_replacement_slice(
            rhs,
            rhs_typ,
            rhs_rel,
            dsize_rel,
            replacement_slice,
            1,
            need_replacement,
            loc,
            scope,
            stmts,
            equiv_set,
            size_typ,
            dsize,
        )
        if config.DEBUG_ARRAY_OPT >= 2:
            print("lhs_known:", lhs_known)
            print("rhs_known:", rhs_known)

        # If neither of the parts of the slice were negative constants
        # then we don't need to do slice replacement in the IR.
        if not need_replacement:
            replacement_slice_var = None
        else:
            # Create a new var for the replacement slice.
            replacement_slice_var = ir.Var(
                scope, mk_unique_var("replacement_slice"), loc
            )
            # Create a deepcopy of slice calltype so that when we change it
            # below the original isn't changed.  Make the types of the parts of
            # the slice intp.
            new_arg_typs = (types.intp, types.intp)
            rs_calltype = self.typemap[index_def.func.name].get_call_type(
                self.context, new_arg_typs, {}
            )
            self.calltypes[replacement_slice] = rs_calltype
            stmts.append(
                ir.Assign(
                    value=replacement_slice,
                    target=replacement_slice_var,
                    loc=loc,
                )
            )
            # The type of the replacement slice is the same type as the
            # original.
            self.typemap[replacement_slice_var.name] = self.typemap[index.name]

        if config.DEBUG_ARRAY_OPT >= 2:
            print(
                "after rewriting negatives",
                "lhs_rel",
                lhs_rel,
                "rhs_rel",
                rhs_rel,
            )

        if lhs_known and rhs_known:
            if config.DEBUG_ARRAY_OPT >= 2:
                print("lhs and rhs known so return static size")
            return (
                self.gen_static_slice_size(
                    lhs_rel, rhs_rel, loc, scope, stmts, equiv_set
                ),
                replacement_slice_var,
            )

        if (
            lhs_rel == 0
            and isinstance(rhs_rel, tuple)
            and equiv_set.is_equiv(dsize, rhs_rel[0])
            and rhs_rel[1] == 0
        ):
            return dsize, None

        slice_typ = types.intp
        orig_slice_typ = slice_typ

        size_var = ir.Var(scope, mk_unique_var("slice_size"), loc)
        size_val = ir.Expr.binop(operator.sub, rhs, lhs, loc=loc)
        self.calltypes[size_val] = signature(slice_typ, rhs_typ, lhs_typ)
        self._define(equiv_set, size_var, slice_typ, size_val)
        size_rel = equiv_set.get_rel(size_var)
        if config.DEBUG_ARRAY_OPT >= 2:
            print("size_rel", size_rel, type(size_rel))

        wrap_var = ir.Var(scope, mk_unique_var("wrap"), loc)
        wrap_def = ir.Global("wrap_index", wrap_index, loc=loc)
        fnty = get_global_func_typ(wrap_index)
        sig = self.context.resolve_function_type(
            fnty, (orig_slice_typ, size_typ), {}
        )
        self._define(equiv_set, wrap_var, fnty, wrap_def)

        def gen_wrap_if_not_known(val, val_typ, known):
            if not known:
                var = ir.Var(scope, mk_unique_var("var"), loc)
                var_typ = types.intp
                new_value = ir.Expr.call(wrap_var, [val, dsize], {}, loc)
                # def_res will be False if there is something unanalyzable
                # that prevents a size association from being created.
                self._define(equiv_set, var, var_typ, new_value)
                self.calltypes[new_value] = sig
                return (var, var_typ, new_value)
            else:
                return (val, val_typ, None)

        var1, var1_typ, value1 = gen_wrap_if_not_known(lhs, lhs_typ, lhs_known)
        var2, var2_typ, value2 = gen_wrap_if_not_known(rhs, rhs_typ, rhs_known)

        stmts.append(ir.Assign(value=size_val, target=size_var, loc=loc))
        stmts.append(ir.Assign(value=wrap_def, target=wrap_var, loc=loc))
        if value1 is not None:
            stmts.append(ir.Assign(value=value1, target=var1, loc=loc))
        if value2 is not None:
            stmts.append(ir.Assign(value=value2, target=var2, loc=loc))

        post_wrap_size_var = ir.Var(
            scope, mk_unique_var("post_wrap_slice_size"), loc
        )
        post_wrap_size_val = ir.Expr.binop(operator.sub,
                                           var2,
                                           var1,
                                           loc=loc)
        self.calltypes[post_wrap_size_val] = signature(
            slice_typ, var2_typ, var1_typ
        )
        self._define(
            equiv_set, post_wrap_size_var, slice_typ, post_wrap_size_val
        )

        stmts.append(
            ir.Assign(
                value=post_wrap_size_val, target=post_wrap_size_var, loc=loc
            )
        )

        # rel_map keeps a map of relative sizes that we have seen so
        # that if we compute the same relative sizes different times
        # in different ways we can associate those two instances
        # of the same relative size to the same equivalence class.
        if isinstance(size_rel, tuple):
            if config.DEBUG_ARRAY_OPT >= 2:
                print("size_rel is tuple", equiv_set.rel_map)
            rel_map_entry = None
            for rme, rme_tuple in equiv_set.rel_map.items():
                if rme[1] == size_rel[1] and equiv_set.is_equiv(
                    rme[0], size_rel[0]
                ):
                    rel_map_entry = rme_tuple
                    break

            if rel_map_entry is not None:
                # We have seen this relative size before so establish
                # equivalence to the previous variable.
                if config.DEBUG_ARRAY_OPT >= 2:
                    print("establishing equivalence to", rel_map_entry)
                equiv_set.insert_equiv(size_var, rel_map_entry[0])
                equiv_set.insert_equiv(post_wrap_size_var, rel_map_entry[1])
            else:
                # The first time we've seen this relative size so
                # remember the variable defining that size.
                equiv_set.rel_map[size_rel] = (size_var, post_wrap_size_var)

        return post_wrap_size_var, replacement_slice_var

    def _index_to_shape(self, scope, equiv_set, var, ind_var):
        """For indexing like var[index] (either write or read), see if
        the index corresponds to a range/slice shape.
        Returns a 2-tuple where the first item is either None or a ir.Var
        to be used to replace the index variable in the outer getitem or
        setitem instruction.  The second item is also a tuple returning
        the shape and prepending instructions.
        """
        typ = self.typemap[var.name]
        require(isinstance(typ, types.ArrayCompatible))
        ind_typ = self.typemap[ind_var.name]
        ind_shape = equiv_set._get_shape(ind_var)
        var_shape = equiv_set._get_shape(var)
        if isinstance(ind_typ, types.SliceType):
            seq_typs = (ind_typ,)
        else:
            require(isinstance(ind_typ, types.BaseTuple))
            seq, op = find_build_sequence(self.func_ir, ind_var)
            require(op == "build_tuple")
            seq_typs = tuple(self.typemap[x.name] for x in seq)
        require(len(ind_shape) == len(seq_typs) == len(var_shape))
        stmts = []

        def to_shape(typ, index, dsize):
            if isinstance(typ, types.SliceType):
                return self.slice_size(index, dsize, equiv_set, scope, stmts)
            elif isinstance(typ, types.Number):
                return None, None
            else:
                # unknown dimension size for this index,
                # so we'll raise GuardException
                require(False)

        shape_list = []
        index_var_list = []
        replace_index = False
        for (typ, size, dsize) in zip(seq_typs, ind_shape, var_shape):
            # Convert the given dimension of the get/setitem index expr.
            shape_part, index_var_part = to_shape(typ, size, dsize)
            shape_list.append(shape_part)

            # to_shape will return index_var_part as not None if a
            # replacement of the slice is required to convert from
            # negative indices to positive relative indices.
            if index_var_part is not None:
                # Remember that we need to replace the build_tuple.
                replace_index = True
                index_var_list.append(index_var_part)
            else:
                index_var_list.append(size)

        # If at least one of the dimensions required a new slice variable
        # then we'll need to replace the build_tuple for this get/setitem.
        if replace_index:
            # Multi-dimensional array access needs a replacement tuple built.
            if len(index_var_list) > 1:
                # Make a variable to hold the new build_tuple.
                replacement_build_tuple_var = ir.Var(
                    scope,
                    mk_unique_var("replacement_build_tuple"),
                    ind_shape[0].loc,
                )
                # Create the build tuple from the accumulated index vars above.
                new_build_tuple = ir.Expr.build_tuple(
                    index_var_list, ind_shape[0].loc
                )
                stmts.append(
                    ir.Assign(
                        value=new_build_tuple,
                        target=replacement_build_tuple_var,
                        loc=ind_shape[0].loc,
                    )
                )
                # New build_tuple has same type as the original one.
                self.typemap[replacement_build_tuple_var.name] = ind_typ
            else:
                replacement_build_tuple_var = index_var_list[0]
        else:
            replacement_build_tuple_var = None

        shape = tuple(shape_list)
        require(not all(x is None for x in shape))
        shape = tuple(x for x in shape if x is not None)
        return (replacement_build_tuple_var,
                ArrayAnalysis.AnalyzeResult(shape=shape, pre=stmts))

    def _analyze_op_getitem(self, scope, equiv_set, expr, lhs):
        result = self._index_to_shape(scope, equiv_set, expr.value, expr.index)
        if result[0] is not None:
            expr.index = result[0]
        return result[1]

    def _analyze_op_static_getitem(self, scope, equiv_set, expr, lhs):
        var = expr.value
        typ = self.typemap[var.name]
        if not isinstance(typ, types.BaseTuple):
            result = self._index_to_shape(
                scope, equiv_set, expr.value, expr.index_var
            )
            if result[0] is not None:
                expr.index_var = result[0]
            return result[1]
        shape = equiv_set._get_shape(var)
        if isinstance(expr.index, int):
            require(expr.index < len(shape))
            return ArrayAnalysis.AnalyzeResult(shape=shape[expr.index])
        elif isinstance(expr.index, slice):
            return ArrayAnalysis.AnalyzeResult(shape=shape[expr.index])
        require(False)

    def _analyze_op_unary(self, scope, equiv_set, expr, lhs):
        require(expr.fn in UNARY_MAP_OP)
        # for scalars, only + operator results in equivalence
        # for example, if "m = -n", m and n are not equivalent
        if self._isarray(expr.value.name) or expr.fn == operator.add:
            return ArrayAnalysis.AnalyzeResult(shape=expr.value)
        return None

    def _analyze_op_binop(self, scope, equiv_set, expr, lhs):
        require(expr.fn in BINARY_MAP_OP)
        return self._analyze_broadcast(
            scope, equiv_set, expr.loc, [expr.lhs, expr.rhs], expr.fn
        )

    def _analyze_op_inplace_binop(self, scope, equiv_set, expr, lhs):
        require(expr.fn in INPLACE_BINARY_MAP_OP)
        return self._analyze_broadcast(
            scope, equiv_set, expr.loc, [expr.lhs, expr.rhs], expr.fn
        )

    def _analyze_op_arrayexpr(self, scope, equiv_set, expr, lhs):
        return self._analyze_broadcast(
            scope, equiv_set, expr.loc, expr.list_vars(), None
        )

    def _analyze_op_build_tuple(self, scope, equiv_set, expr, lhs):
        # For the moment, we can't do anything with tuples that
        # contain multi-dimensional arrays, compared to array dimensions.
        # Return None to say we won't track this tuple if a part of it
        # is an array.
        for x in expr.items:
            if (
                isinstance(x, ir.Var)
                and isinstance(self.typemap[x.name], types.ArrayCompatible)
                and self.typemap[x.name].ndim > 1
            ):
                return None

        consts = []
        for var in expr.items:
            x = guard(find_const, self.func_ir, var)
            if x is not None:
                consts.append(x)
            else:
                break
        else:
            out = tuple([ir.Const(x, expr.loc) for x in consts])
            return ArrayAnalysis.AnalyzeResult(
                shape=out,
                rhs=ir.Const(tuple(consts), expr.loc)
            )
        # default return for non-const
        return ArrayAnalysis.AnalyzeResult(shape=tuple(expr.items))

    def _analyze_op_call(self, scope, equiv_set, expr, lhs):
        from numba.stencils.stencil import StencilFunc

        callee = expr.func
        callee_def = get_definition(self.func_ir, callee)
        if isinstance(
            callee_def, (ir.Global, ir.FreeVar)
        ) and is_namedtuple_class(callee_def.value):
            return ArrayAnalysis.AnalyzeResult(shape=tuple(expr.args))
        if isinstance(callee_def, (ir.Global, ir.FreeVar)) and isinstance(
            callee_def.value, StencilFunc
        ):
            args = expr.args
            return self._analyze_stencil(
                scope,
                equiv_set,
                callee_def.value,
                expr.loc,
                args,
                dict(expr.kws),
            )

        fname, mod_name = find_callname(
            self.func_ir, expr, typemap=self.typemap
        )
        added_mod_name = False
        # call via attribute (i.e. array.func)
        if isinstance(mod_name, ir.Var) and isinstance(
            self.typemap[mod_name.name], types.ArrayCompatible
        ):
            args = [mod_name] + expr.args
            mod_name = "numpy"
            # Remember that args and expr.args don't alias.
            added_mod_name = True
        else:
            args = expr.args
        fname = "_analyze_op_call_{}_{}".format(mod_name, fname).replace(
            ".", "_"
        )
        if fname in UFUNC_MAP_OP:  # known numpy ufuncs
            return self._analyze_broadcast(scope, equiv_set,
                                           expr.loc, args, None)
        else:
            try:
                fn = getattr(self, fname)
            except AttributeError:
                return None
            result = guard(
                fn,
                scope=scope,
                equiv_set=equiv_set,
                loc=expr.loc,
                args=args,
                kws=dict(expr.kws),
            )
            # We want the ability for function fn to modify arguments.
            # If args and expr.args don't alias then we need the extra
            # step of assigning back into expr.args from the args that
            # was passed to fn.
            if added_mod_name:
                expr.args = args[1:]
            return result

    def _analyze_op_call_builtins_len(self, scope, equiv_set, loc, args, kws):
        # python 3 version of len()
        require(len(args) == 1)
        var = args[0]
        typ = self.typemap[var.name]
        require(isinstance(typ, types.ArrayCompatible))
        shape = equiv_set._get_shape(var)
        return ArrayAnalysis.AnalyzeResult(shape=shape[0], rhs=shape[0])

    def _analyze_op_call_numba_parfors_array_analysis_assert_equiv(
        self, scope, equiv_set, loc, args, kws
    ):
        equiv_set.insert_equiv(*args[1:])
        return None

    def _analyze_op_call_numba_parfors_array_analysis_wrap_index(
        self, scope, equiv_set, loc, args, kws
    ):
        """ Analyze wrap_index calls added by a previous run of
            Array Analysis
        """
        require(len(args) == 2)
        # Two parts to wrap index, the specified slice size...
        slice_size = args[0].name
        # ...and the size of the dimension.
        dim_size = args[1].name
        # Get the equivalence class ids for both.
        slice_eq = equiv_set._get_or_add_ind(slice_size)
        dim_eq = equiv_set._get_or_add_ind(dim_size)
        # See if a previous wrap_index calls we've analyzed maps from
        # the same pair of equivalence class ids for slice and dim size.
        if (slice_eq, dim_eq) in equiv_set.wrap_map:
            wrap_ind = equiv_set.wrap_map[(slice_eq, dim_eq)]
            require(wrap_ind in equiv_set.ind_to_var)
            vs = equiv_set.ind_to_var[wrap_ind]
            require(vs != [])
            # Return the shape of the variable from the previous wrap_index.
            return ArrayAnalysis.AnalyzeResult(shape=(vs[0],))
        else:
            # We haven't seen this combination of slice and dim
            # equivalence class ids so return a WrapIndexMeta so that
            # _analyze_inst can establish the connection to the lhs var.
            return ArrayAnalysis.AnalyzeResult(
                shape=WrapIndexMeta(slice_eq, dim_eq)
            )

    def _analyze_numpy_create_array(self, scope, equiv_set, loc, args, kws):
        shape_var = None
        if len(args) > 0:
            shape_var = args[0]
        elif "shape" in kws:
            shape_var = kws["shape"]
        if shape_var:
            return ArrayAnalysis.AnalyzeResult(shape=shape_var)
        raise errors.UnsupportedRewriteError(
            "Must specify a shape for array creation",
            loc=loc,
        )

    def _analyze_op_call_numpy_empty(self, scope, equiv_set, loc, args, kws):
        return self._analyze_numpy_create_array(
            scope, equiv_set, loc, args, kws
        )

    def _analyze_op_call_numba_np_unsafe_ndarray_empty_inferred(
        self, scope, equiv_set, loc, args, kws
    ):
        return self._analyze_numpy_create_array(
            scope, equiv_set, loc, args, kws
        )

    def _analyze_op_call_numpy_zeros(self, scope, equiv_set, loc, args, kws):
        return self._analyze_numpy_create_array(
            scope, equiv_set, loc, args, kws
        )

    def _analyze_op_call_numpy_ones(self, scope, equiv_set, loc, args, kws):
        return self._analyze_numpy_create_array(
            scope, equiv_set, loc, args, kws
        )

    def _analyze_op_call_numpy_eye(self, scope, equiv_set, loc, args, kws):
        if len(args) > 0:
            N = args[0]
        elif "N" in kws:
            N = kws["N"]
        else:
            raise errors.UnsupportedRewriteError(
                "Expect one argument (or 'N') to eye function",
                loc=loc,
            )
        if "M" in kws:
            M = kws["M"]
        else:
            M = N
        return ArrayAnalysis.AnalyzeResult(shape=(N, M))

    def _analyze_op_call_numpy_identity(
        self, scope, equiv_set, loc, args, kws
    ):
        assert len(args) > 0
        N = args[0]
        return ArrayAnalysis.AnalyzeResult(shape=(N, N))

    def _analyze_op_call_numpy_diag(self, scope, equiv_set, loc, args, kws):
        # We can only reason about the output shape when the input is 1D or
        # square 2D.
        assert len(args) > 0
        a = args[0]
        assert isinstance(a, ir.Var)
        atyp = self.typemap[a.name]
        if isinstance(atyp, types.ArrayCompatible):
            if atyp.ndim == 2:
                if "k" in kws:  # will proceed only when k = 0 or absent
                    k = kws["k"]
                    if not equiv_set.is_equiv(k, 0):
                        return None
                (m, n) = equiv_set._get_shape(a)
                if equiv_set.is_equiv(m, n):
                    return ArrayAnalysis.AnalyzeResult(shape=(m,))
            elif atyp.ndim == 1:
                (m,) = equiv_set._get_shape(a)
                return ArrayAnalysis.AnalyzeResult(shape=(m, m))
        return None

    def _analyze_numpy_array_like(self, scope, equiv_set, args, kws):
        assert len(args) > 0
        var = args[0]
        typ = self.typemap[var.name]
        if isinstance(typ, types.Integer):
            return ArrayAnalysis.AnalyzeResult(shape=(1,))
        elif isinstance(typ, types.ArrayCompatible) and equiv_set.has_shape(
            var
        ):
            return ArrayAnalysis.AnalyzeResult(shape=var)
        return None

    def _analyze_op_call_numpy_ravel(self, scope, equiv_set, loc, args, kws):
        assert len(args) == 1
        var = args[0]
        typ = self.typemap[var.name]
        assert isinstance(typ, types.ArrayCompatible)
        # output array is same shape as input if input is 1D
        if typ.ndim == 1 and equiv_set.has_shape(var):
            if typ.layout == "C":
                # output is the same as input (no copy) for 'C' layout
                # optimize out the call
                return ArrayAnalysis.AnalyzeResult(shape=var, rhs=var)
            else:
                return ArrayAnalysis.AnalyzeResult(shape=var)
        # TODO: handle multi-D input arrays (calc array size)
        return None

    def _analyze_op_call_numpy_copy(self, scope, equiv_set, loc, args, kws):
        return self._analyze_numpy_array_like(scope, equiv_set, args, kws)

    def _analyze_op_call_numpy_empty_like(
        self, scope, equiv_set, loc, args, kws
    ):
        return self._analyze_numpy_array_like(scope, equiv_set, args, kws)

    def _analyze_op_call_numpy_zeros_like(
        self, scope, equiv_set, loc, args, kws
    ):
        return self._analyze_numpy_array_like(scope, equiv_set, args, kws)

    def _analyze_op_call_numpy_ones_like(
        self, scope, equiv_set, loc, args, kws
    ):
        return self._analyze_numpy_array_like(scope, equiv_set, args, kws)

    def _analyze_op_call_numpy_full_like(
        self, scope, equiv_set, loc, args, kws
    ):
        return self._analyze_numpy_array_like(scope, equiv_set, args, kws)

    def _analyze_op_call_numpy_asfortranarray(
        self, scope, equiv_set, loc, args, kws
    ):
        return self._analyze_numpy_array_like(scope, equiv_set, args, kws)

    def _analyze_op_call_numpy_reshape(self, scope, equiv_set, loc, args, kws):
        n = len(args)
        assert n > 1
        if n == 2:
            typ = self.typemap[args[1].name]
            if isinstance(typ, types.BaseTuple):
                return ArrayAnalysis.AnalyzeResult(shape=args[1])

        # Reshape is allowed to take one argument that has the value <0.
        # This means that the size of that dimension should be inferred from
        # the size of the array being reshaped and the other dimensions
        # specified.  Our general approach here is to see if the reshape
        # has any <0 arguments.  If it has more than one then throw a
        # ValueError.  If exactly one <0 argument is found, remember its
        # argument index.
        stmts = []
        neg_one_index = -1
        for arg_index in range(1, len(args)):
            reshape_arg = args[arg_index]
            reshape_arg_def = guard(get_definition, self.func_ir, reshape_arg)
            if isinstance(reshape_arg_def, ir.Const):
                if reshape_arg_def.value < 0:
                    if neg_one_index == -1:
                        neg_one_index = arg_index
                    else:
                        msg = ("The reshape API may only include one negative"
                               " argument.")
                        raise errors.UnsupportedRewriteError(
                            msg, loc=reshape_arg.loc
                        )

        if neg_one_index >= 0:
            # If exactly one <0 argument to reshape was found, then we are
            # going to insert code to calculate the missing dimension and then
            # replace the negative with the calculated size.  We do this
            # because we can't let array equivalence analysis think that some
            # array has a negative dimension size.
            loc = args[0].loc
            # Create a variable to hold the size of the array being reshaped.
            calc_size_var = ir.Var(scope, mk_unique_var("calc_size_var"), loc)
            self.typemap[calc_size_var.name] = types.intp
            # Assign the size of the array calc_size_var.
            init_calc_var = ir.Assign(
                ir.Expr.getattr(args[0], "size", loc), calc_size_var, loc
            )
            stmts.append(init_calc_var)
            # For each other dimension, divide the current size by the
            # specified dimension size.  Once all such dimensions have been
            # done then what is left is the size of the negative dimension.
            for arg_index in range(1, len(args)):
                # Skip the negative dimension.
                if arg_index == neg_one_index:
                    continue
                div_calc_size_var = ir.Var(
                    scope, mk_unique_var("calc_size_var"), loc
                )
                self.typemap[div_calc_size_var.name] = types.intp
                # Calculate the next size as current size // the current arg's
                # dimension size.
                new_binop = ir.Expr.binop(
                    operator.floordiv, calc_size_var, args[arg_index], loc
                )
                div_calc = ir.Assign(new_binop, div_calc_size_var, loc)
                self.calltypes[new_binop] = signature(
                    types.intp, types.intp, types.intp
                )
                stmts.append(div_calc)
                calc_size_var = div_calc_size_var
            # Put the calculated value back into the reshape arguments,
            # replacing the negative.
            args[neg_one_index] = calc_size_var

        return ArrayAnalysis.AnalyzeResult(shape=tuple(args[1:]), pre=stmts)

    def _analyze_op_call_numpy_transpose(
        self, scope, equiv_set, loc, args, kws
    ):
        in_arr = args[0]
        typ = self.typemap[in_arr.name]
        assert isinstance(
            typ, types.ArrayCompatible
        ), "Invalid np.transpose argument"
        shape = equiv_set._get_shape(in_arr)
        if len(args) == 1:
            return ArrayAnalysis.AnalyzeResult(shape=tuple(reversed(shape)))
        axes = [guard(find_const, self.func_ir, a) for a in args[1:]]
        if isinstance(axes[0], tuple):
            axes = list(axes[0])
        if None in axes:
            return None
        ret = [shape[i] for i in axes]
        return ArrayAnalysis.AnalyzeResult(shape=tuple(ret))

    def _analyze_op_call_numpy_random_rand(
        self, scope, equiv_set, loc, args, kws
    ):
        if len(args) > 0:
            return ArrayAnalysis.AnalyzeResult(shape=tuple(args))
        return None

    def _analyze_op_call_numpy_random_randn(
        self, scope, equiv_set, loc, args, kws
    ):
        return self._analyze_op_call_numpy_random_rand(
            scope, equiv_set, loc, args, kws
        )

    def _analyze_op_numpy_random_with_size(
        self, pos, scope, equiv_set, args, kws
    ):
        if "size" in kws:
            return ArrayAnalysis.AnalyzeResult(shape=kws["size"])
        if len(args) > pos:
            return ArrayAnalysis.AnalyzeResult(shape=args[pos])
        return None

    def _analyze_op_call_numpy_random_ranf(
        self, scope, equiv_set, loc, args, kws
    ):
        return self._analyze_op_numpy_random_with_size(
            0, scope, equiv_set, args, kws
        )

    def _analyze_op_call_numpy_random_random_sample(
        self, scope, equiv_set, loc, args, kws
    ):
        return self._analyze_op_numpy_random_with_size(
            0, scope, equiv_set, args, kws
        )

    def _analyze_op_call_numpy_random_sample(
        self, scope, equiv_set, loc, args, kws
    ):
        return self._analyze_op_numpy_random_with_size(
            0, scope, equiv_set, args, kws
        )

    def _analyze_op_call_numpy_random_random(
        self, scope, equiv_set, loc, args, kws
    ):
        return self._analyze_op_numpy_random_with_size(
            0, scope, equiv_set, args, kws
        )

    def _analyze_op_call_numpy_random_standard_normal(
        self, scope, equiv_set, loc, args, kws
    ):
        return self._analyze_op_numpy_random_with_size(
            0, scope, equiv_set, args, kws
        )

    def _analyze_op_call_numpy_random_chisquare(
        self, scope, equiv_set, loc, args, kws
    ):
        return self._analyze_op_numpy_random_with_size(
            1, scope, equiv_set, args, kws
        )

    def _analyze_op_call_numpy_random_weibull(
        self, scope, equiv_set, loc, args, kws
    ):
        return self._analyze_op_numpy_random_with_size(
            1, scope, equiv_set, args, kws
        )

    def _analyze_op_call_numpy_random_power(
        self, scope, equiv_set, loc, args, kws
    ):
        return self._analyze_op_numpy_random_with_size(
            1, scope, equiv_set, args, kws
        )

    def _analyze_op_call_numpy_random_geometric(
        self, scope, equiv_set, loc, args, kws
    ):
        return self._analyze_op_numpy_random_with_size(
            1, scope, equiv_set, args, kws
        )

    def _analyze_op_call_numpy_random_exponential(
        self, scope, equiv_set, loc, args, kws
    ):
        return self._analyze_op_numpy_random_with_size(
            1, scope, equiv_set, args, kws
        )

    def _analyze_op_call_numpy_random_poisson(
        self, scope, equiv_set, loc, args, kws
    ):
        return self._analyze_op_numpy_random_with_size(
            1, scope, equiv_set, args, kws
        )

    def _analyze_op_call_numpy_random_rayleigh(
        self, scope, equiv_set, loc, args, kws
    ):
        return self._analyze_op_numpy_random_with_size(
            1, scope, equiv_set, args, kws
        )

    def _analyze_op_call_numpy_random_normal(
        self, scope, equiv_set, loc, args, kws
    ):
        return self._analyze_op_numpy_random_with_size(
            2, scope, equiv_set, args, kws
        )

    def _analyze_op_call_numpy_random_uniform(
        self, scope, equiv_set, loc, args, kws
    ):
        return self._analyze_op_numpy_random_with_size(
            2, scope, equiv_set, args, kws
        )

    def _analyze_op_call_numpy_random_beta(
        self, scope, equiv_set, loc, args, kws
    ):
        return self._analyze_op_numpy_random_with_size(
            2, scope, equiv_set, args, kws
        )

    def _analyze_op_call_numpy_random_binomial(
        self, scope, equiv_set, loc, args, kws
    ):
        return self._analyze_op_numpy_random_with_size(
            2, scope, equiv_set, args, kws
        )

    def _analyze_op_call_numpy_random_f(
        self, scope, equiv_set, loc, args, kws
    ):
        return self._analyze_op_numpy_random_with_size(
            2, scope, equiv_set, args, kws
        )

    def _analyze_op_call_numpy_random_gamma(
        self, scope, equiv_set, loc, args, kws
    ):
        return self._analyze_op_numpy_random_with_size(
            2, scope, equiv_set, args, kws
        )

    def _analyze_op_call_numpy_random_lognormal(
        self, scope, equiv_set, loc, args, kws
    ):
        return self._analyze_op_numpy_random_with_size(
            2, scope, equiv_set, args, kws
        )

    def _analyze_op_call_numpy_random_laplace(
        self, scope, equiv_set, loc, args, kws
    ):
        return self._analyze_op_numpy_random_with_size(
            2, scope, equiv_set, args, kws
        )

    def _analyze_op_call_numpy_random_randint(
        self, scope, equiv_set, loc, args, kws
    ):
        return self._analyze_op_numpy_random_with_size(
            2, scope, equiv_set, args, kws
        )

    def _analyze_op_call_numpy_random_triangular(
        self, scope, equiv_set, loc, args, kws
    ):
        return self._analyze_op_numpy_random_with_size(
            3, scope, equiv_set, args, kws
        )

    def _analyze_op_call_numpy_concatenate(
        self, scope, equiv_set, loc, args, kws
    ):
        assert len(args) > 0
        loc = args[0].loc
        seq, op = find_build_sequence(self.func_ir, args[0])
        n = len(seq)
        require(n > 0)
        axis = 0
        if "axis" in kws:
            if isinstance(kws["axis"], int):  # internal use only
                axis = kws["axis"]
            else:
                axis = find_const(self.func_ir, kws["axis"])
        elif len(args) > 1:
            axis = find_const(self.func_ir, args[1])
        require(isinstance(axis, int))
        require(op == "build_tuple")
        shapes = [equiv_set._get_shape(x) for x in seq]
        if axis < 0:
            axis = len(shapes[0]) + axis
        require(0 <= axis < len(shapes[0]))
        asserts = []
        new_shape = []
        if n == 1:  # from one array N-dimension to (N-1)-dimension
            shape = shapes[0]
            # first size is the count, pop it out of shapes
            n = equiv_set.get_equiv_const(shapes[0])
            shape.pop(0)
            for i in range(len(shape)):
                if i == axis:
                    m = equiv_set.get_equiv_const(shape[i])
                    size = m * n if (m and n) else None
                else:
                    size = self._sum_size(equiv_set, shapes[0])
            new_shape.append(size)
        else:  # from n arrays N-dimension to N-dimension
            for i in range(len(shapes[0])):
                if i == axis:
                    size = self._sum_size(
                        equiv_set, [shape[i] for shape in shapes]
                    )
                else:
                    sizes = [shape[i] for shape in shapes]
                    asserts.append(
                        self._call_assert_equiv(scope, loc, equiv_set, sizes)
                    )
                    size = sizes[0]
                new_shape.append(size)
        return ArrayAnalysis.AnalyzeResult(
            shape=tuple(new_shape),
            pre=sum(asserts, [])
        )

    def _analyze_op_call_numpy_stack(self, scope, equiv_set, loc, args, kws):
        assert len(args) > 0
        loc = args[0].loc
        seq, op = find_build_sequence(self.func_ir, args[0])
        n = len(seq)
        require(n > 0)
        axis = 0
        if "axis" in kws:
            if isinstance(kws["axis"], int):  # internal use only
                axis = kws["axis"]
            else:
                axis = find_const(self.func_ir, kws["axis"])
        elif len(args) > 1:
            axis = find_const(self.func_ir, args[1])
        require(isinstance(axis, int))
        # only build_tuple can give reliable count
        require(op == "build_tuple")
        shapes = [equiv_set._get_shape(x) for x in seq]
        asserts = self._call_assert_equiv(scope, loc, equiv_set, seq)
        shape = shapes[0]
        if axis < 0:
            axis = len(shape) + axis + 1
        require(0 <= axis <= len(shape))
        new_shape = list(shape[0:axis]) + [n] + list(shape[axis:])
        return ArrayAnalysis.AnalyzeResult(shape=tuple(new_shape), pre=asserts)

    def _analyze_op_call_numpy_vstack(self, scope, equiv_set, loc, args, kws):
        assert len(args) == 1
        seq, op = find_build_sequence(self.func_ir, args[0])
        n = len(seq)
        require(n > 0)
        typ = self.typemap[seq[0].name]
        require(isinstance(typ, types.ArrayCompatible))
        if typ.ndim < 2:
            return self._analyze_op_call_numpy_stack(
                scope, equiv_set, loc, args, kws
            )
        else:
            kws["axis"] = 0
            return self._analyze_op_call_numpy_concatenate(
                scope, equiv_set, loc, args, kws
            )

    def _analyze_op_call_numpy_hstack(self, scope, equiv_set, loc, args, kws):
        assert len(args) == 1
        seq, op = find_build_sequence(self.func_ir, args[0])
        n = len(seq)
        require(n > 0)
        typ = self.typemap[seq[0].name]
        require(isinstance(typ, types.ArrayCompatible))
        if typ.ndim < 2:
            kws["axis"] = 0
        else:
            kws["axis"] = 1
        return self._analyze_op_call_numpy_concatenate(
            scope, equiv_set, loc, args, kws
        )

    def _analyze_op_call_numpy_dstack(self, scope, equiv_set, loc, args, kws):
        assert len(args) == 1
        seq, op = find_build_sequence(self.func_ir, args[0])
        n = len(seq)
        require(n > 0)
        typ = self.typemap[seq[0].name]
        require(isinstance(typ, types.ArrayCompatible))
        if typ.ndim == 1:
            kws["axis"] = 1
            result = self._analyze_op_call_numpy_stack(
                scope, equiv_set, loc, args, kws
            )
            require(result)
            result.kwargs['shape'] = tuple([1] + list(result.kwargs['shape']))
            return result
        elif typ.ndim == 2:
            kws["axis"] = 2
            return self._analyze_op_call_numpy_stack(
                scope, equiv_set, loc, args, kws
            )
        else:
            kws["axis"] = 2
            return self._analyze_op_call_numpy_concatenate(
                scope, equiv_set, loc, args, kws
            )

    def _analyze_op_call_numpy_cumsum(self, scope, equiv_set, loc, args, kws):
        # TODO
        return None

    def _analyze_op_call_numpy_cumprod(self, scope, equiv_set, loc, args, kws):
        # TODO
        return None

    def _analyze_op_call_numpy_linspace(
        self, scope, equiv_set, loc, args, kws
    ):
        n = len(args)
        num = 50
        if n > 2:
            num = args[2]
        elif "num" in kws:
            num = kws["num"]
        return ArrayAnalysis.AnalyzeResult(shape=(num,))

    def _analyze_op_call_numpy_dot(self, scope, equiv_set, loc, args, kws):
        n = len(args)
        assert n >= 2
        loc = args[0].loc
        require(all([self._isarray(x.name) for x in args]))
        typs = [self.typemap[x.name] for x in args]
        dims = [ty.ndim for ty in typs]
        require(all(x > 0 for x in dims))
        if dims[0] == 1 and dims[1] == 1:
            return None
        shapes = [equiv_set._get_shape(x) for x in args]
        if dims[0] == 1:
            asserts = self._call_assert_equiv(
                scope, loc, equiv_set, [shapes[0][0], shapes[1][-2]]
            )
            return ArrayAnalysis.AnalyzeResult(
                shape=tuple(shapes[1][0:-2] + shapes[1][-1:]),
                pre=asserts
            )
        if dims[1] == 1:
            asserts = self._call_assert_equiv(
                scope, loc, equiv_set, [shapes[0][-1], shapes[1][0]]
            )
            return ArrayAnalysis.AnalyzeResult(
                shape=tuple(shapes[0][0:-1]),
                pre=asserts
            )
        if dims[0] == 2 and dims[1] == 2:
            asserts = self._call_assert_equiv(
                scope, loc, equiv_set, [shapes[0][1], shapes[1][0]]
            )
            return ArrayAnalysis.AnalyzeResult(
                shape=(shapes[0][0], shapes[1][1]),
                pre=asserts
            )
        if dims[0] > 2:  # TODO: handle higher dimension cases
            pass
        return None

    def _analyze_stencil(self, scope, equiv_set, stencil_func, loc, args, kws):
        # stencil requires that all relatively indexed array arguments are
        # of same size
        std_idx_arrs = stencil_func.options.get("standard_indexing", ())
        kernel_arg_names = stencil_func.kernel_ir.arg_names
        if isinstance(std_idx_arrs, str):
            std_idx_arrs = (std_idx_arrs,)
        rel_idx_arrs = []
        assert len(args) > 0 and len(args) == len(kernel_arg_names)
        for arg, var in zip(kernel_arg_names, args):
            typ = self.typemap[var.name]
            if isinstance(typ, types.ArrayCompatible) and not (
                arg in std_idx_arrs
            ):
                rel_idx_arrs.append(var)
        n = len(rel_idx_arrs)
        require(n > 0)
        asserts = self._call_assert_equiv(scope, loc, equiv_set, rel_idx_arrs)
        shape = equiv_set.get_shape(rel_idx_arrs[0])
        return ArrayAnalysis.AnalyzeResult(shape=shape, pre=asserts)

    def _analyze_op_call_numpy_linalg_inv(
        self, scope, equiv_set, loc, args, kws
    ):
        require(len(args) >= 1)
        return ArrayAnalysis.AnalyzeResult(shape=equiv_set._get_shape(args[0]))

    def _insert_runtime_broadcast_call(self, scope, loc, arrs, max_dim):
        pre = []

        typs = [self.typemap[x.name] for x in arrs]
        dims = [self.typemap[x.name].ndim for x in arrs]
        max_dim = max(dims)

        runtime_broadcast_shape = ir.Var(
            scope, mk_unique_var("runtime_broadcast_shape"), loc
        )
        runtime_broadcast_type = types.containers.List(types.intp)
        self.typemap[runtime_broadcast_shape.name] = runtime_broadcast_type

        func_var = ir.Var(scope, mk_unique_var("runtime_broadcast_call"), loc)
        func_def = ir.Global(
            "runtime_broadcast_assert_shapes",
            runtime_broadcast_assert_shapes,
            loc=loc
        )
        pre.append(
            ir.Assign(value=func_def, target=func_var, loc=loc)
        )
        func_fnty = get_global_func_typ(runtime_broadcast_assert_shapes)
        print("func_fnty:", func_fnty)
        self.typemap[func_var.name] = func_fnty
        fargs = [types.literal(max_dim)] + typs
        print("typs:", typs)
        print("dims:", dims, max_dim)
        print("fargs:", fargs)
        func_sig = self.context.resolve_function_type(func_fnty, fargs, {})
        print("func_sig:", func_sig)

        max_dim_var = ir.Var(scope, mk_unique_var("max_dim"), loc)
        max_dim_val = ir.Const(max_dim, loc)
        max_dim_typ = types.IntegerLiteral(max_dim)
        self.typemap[max_dim_var.name] = max_dim_typ
        pre.append(
            ir.Assign(value=max_dim_val, target=max_dim_var, loc=loc)
        )

        func_call = ir.Expr.call(func_var, [max_dim_var] + arrs, {}, loc)

        self.calltypes[func_call] = func_sig
        pre.append(
            ir.Assign(value=func_call, target=runtime_broadcast_shape, loc=loc)
        )

        return ArrayAnalysis.AnalyzeResult(
            shape=runtime_broadcast_shape,
            pre=pre
        )

    def _analyze_broadcast(self, scope, equiv_set, loc, args, fn):
        """Infer shape equivalence of arguments based on Numpy broadcast rules
        and return shape of output
        https://docs.scipy.org/doc/numpy/user/basics.broadcasting.html
        """
        tups = list(filter(lambda a: self._istuple(a.name), args))
        # Here we have a tuple concatenation.
        if len(tups) == 2 and fn.__name__ == 'add':
            # If either of the tuples is empty then the resulting shape
            # is just the other tuple.
            tup0typ = self.typemap[tups[0].name]
            tup1typ = self.typemap[tups[1].name]
            if tup0typ.count == 0:
                return ArrayAnalysis.AnalyzeResult(
                    shape=equiv_set.get_shape(tups[1])
                )
            if tup1typ.count == 0:
                return ArrayAnalysis.AnalyzeResult(
                    shape=equiv_set.get_shape(tups[0])
                )

            try:
                shapes = [equiv_set.get_shape(x) for x in tups]
                if None in shapes:
                    return None
                concat_shapes = sum(shapes, ())
                return ArrayAnalysis.AnalyzeResult(
                    shape=concat_shapes
                )
            except GuardException:
                return None

        # else arrays
        arrs = list(filter(lambda a: self._isarray(a.name), args))
        require(len(arrs) > 0)
        names = [x.name for x in arrs]
        dims = [self.typemap[x.name].ndim for x in arrs]
        max_dim = max(dims)
        require(max_dim > 0)
        try:
            shapes = [equiv_set.get_shape(x) for x in arrs]
        except GuardException:
            return ArrayAnalysis.AnalyzeResult(
                shape=arrs[0],
                pre=self._call_assert_equiv(scope, loc, equiv_set, arrs)
            )
        if None not in shapes:
            return self._broadcast_assert_shapes(
                scope, equiv_set, loc, shapes, names
            )
        else:
            return self._insert_runtime_broadcast_call(
                scope, loc, arrs, max_dim
            )

    def _broadcast_assert_shapes(self, scope, equiv_set, loc, shapes, names):
        """Produce assert_equiv for sizes in each dimension, taking into
        account of dimension coercion and constant size of 1.
        """
        asserts = []
        new_shape = []
        max_dim = max([len(shape) for shape in shapes])
        const_size_one = None
        for i in range(max_dim):
            sizes = []
            size_names = []
            for name, shape in zip(names, shapes):
                if i < len(shape):
                    size = shape[len(shape) - 1 - i]
                    const_size = equiv_set.get_equiv_const(size)
                    if const_size == 1:
                        const_size_one = size
                    else:
                        sizes.append(size)  # non-1 size to front
                        size_names.append(name)
            if sizes == []:
                assert const_size_one is not None
                sizes.append(const_size_one)
                size_names.append("1")
            asserts.append(
                self._call_assert_equiv(
                    scope, loc, equiv_set, sizes, names=size_names
                )
            )
            new_shape.append(sizes[0])
        return ArrayAnalysis.AnalyzeResult(
            shape=tuple(reversed(new_shape)),
            pre=sum(asserts, [])
        )

    def _call_assert_equiv(self, scope, loc, equiv_set, args, names=None):
        insts = self._make_assert_equiv(
            scope, loc, equiv_set, args, names=names
        )
        if len(args) > 1:
            equiv_set.insert_equiv(*args)
        return insts

    def _make_assert_equiv(self, scope, loc, equiv_set, _args, names=None):
        # filter out those that are already equivalent
        if config.DEBUG_ARRAY_OPT >= 2:
            print("make_assert_equiv:", _args, names)
        if names is None:
            names = [x.name for x in _args]
        args = []
        arg_names = []
        for name, x in zip(names, _args):
            if config.DEBUG_ARRAY_OPT >= 2:
                print("name, x:", name, x)
            seen = False
            for y in args:
                if config.DEBUG_ARRAY_OPT >= 2:
                    print("is equiv to?", y, equiv_set.is_equiv(x, y))
                if equiv_set.is_equiv(x, y):
                    seen = True
                    break
            if not seen:
                args.append(x)
                arg_names.append(name)

        # no assertion necessary if there are less than two
        if len(args) < 2:
            if config.DEBUG_ARRAY_OPT >= 2:
                print(
                    "Will not insert assert_equiv as args are known to be "
                    "equivalent."
                )
            return []

        msg = "Sizes of {} do not match on {}".format(
            ", ".join(arg_names), loc
        )
        msg_val = ir.Const(msg, loc)
        msg_typ = types.StringLiteral(msg)
        msg_var = ir.Var(scope, mk_unique_var("msg"), loc)
        self.typemap[msg_var.name] = msg_typ
        argtyps = tuple([msg_typ] + [self.typemap[x.name] for x in args])

        # assert_equiv takes vararg, which requires a tuple as argument type
        tup_typ = types.StarArgTuple.from_types(argtyps)

        # prepare function variable whose type may vary since it takes vararg
        assert_var = ir.Var(scope, mk_unique_var("assert"), loc)
        assert_def = ir.Global("assert_equiv", assert_equiv, loc=loc)
        fnty = get_global_func_typ(assert_equiv)
        sig = self.context.resolve_function_type(fnty, (tup_typ,), {})
        self._define(equiv_set, assert_var, fnty, assert_def)

        # The return value from assert_equiv is always of none type.
        var = ir.Var(scope, mk_unique_var("ret"), loc)
        value = ir.Expr.call(assert_var, [msg_var] + args, {}, loc=loc)
        self._define(equiv_set, var, types.none, value)
        self.calltypes[value] = sig

        return [
            ir.Assign(value=msg_val, target=msg_var, loc=loc),
            ir.Assign(value=assert_def, target=assert_var, loc=loc),
            ir.Assign(value=value, target=var, loc=loc),
        ]

    def _gen_shape_call(self, equiv_set, var, ndims, shape, post):
        # attr call: A_sh_attr = getattr(A, shape)
        if isinstance(shape, ir.Var):
            shape = equiv_set.get_shape(shape)
        # already a tuple variable that contains size
        if isinstance(shape, ir.Var):
            attr_var = shape
            shape_attr_call = None
            shape = None
        else:
            shape_attr_call = ir.Expr.getattr(var, "shape", var.loc)
            attr_var = ir.Var(
                var.scope, mk_unique_var("{}_shape".format(var.name)), var.loc
            )
            shape_attr_typ = types.containers.UniTuple(types.intp, ndims)
        size_vars = []
        use_attr_var = False
        # trim shape tuple if it is more than ndim
        if shape:
            nshapes = len(shape)
            if ndims < nshapes:
                shape = shape[(nshapes - ndims) :]
        for i in range(ndims):
            skip = False
            if shape and shape[i]:
                if isinstance(shape[i], ir.Var):
                    typ = self.typemap[shape[i].name]
                    if isinstance(typ, (types.Number, types.SliceType)):
                        size_var = shape[i]
                        skip = True
                else:
                    if isinstance(shape[i], int):
                        size_val = ir.Const(shape[i], var.loc)
                    else:
                        size_val = shape[i]
                    assert isinstance(size_val, ir.Const)
                    size_var = ir.Var(
                        var.scope,
                        mk_unique_var("{}_size{}".format(var.name, i)),
                        var.loc,
                    )
                    post.append(ir.Assign(size_val, size_var, var.loc))
                    self._define(equiv_set, size_var, types.intp, size_val)
                    skip = True
            if not skip:
                # get size: Asize0 = A_sh_attr[0]
                size_var = ir.Var(
                    var.scope,
                    mk_unique_var("{}_size{}".format(var.name, i)),
                    var.loc,
                )
                getitem = ir.Expr.static_getitem(attr_var, i, None, var.loc)
                use_attr_var = True
                self.calltypes[getitem] = None
                post.append(ir.Assign(getitem, size_var, var.loc))
                self._define(equiv_set, size_var, types.intp, getitem)
            size_vars.append(size_var)
        if use_attr_var and shape_attr_call:
            # only insert shape call if there is any getitem call
            post.insert(0, ir.Assign(shape_attr_call, attr_var, var.loc))
            self._define(equiv_set, attr_var, shape_attr_typ, shape_attr_call)
        return tuple(size_vars)

    def _isarray(self, varname):
        typ = self.typemap[varname]
        return isinstance(typ, types.npytypes.Array) and typ.ndim > 0

    def _istuple(self, varname):
        typ = self.typemap[varname]
        return isinstance(typ, types.BaseTuple)

    def _sum_size(self, equiv_set, sizes):
        """Return the sum of the given list of sizes if they are all equivalent
        to some constant, or None otherwise.
        """
        s = 0
        for size in sizes:
            n = equiv_set.get_equiv_const(size)
            if n is None:
                return None
            else:
                s += n
        return s


UNARY_MAP_OP = list(npydecl.NumpyRulesUnaryArrayOperator._op_map.keys()) + [
    operator.pos
]
BINARY_MAP_OP = npydecl.NumpyRulesArrayOperator._op_map.keys()
INPLACE_BINARY_MAP_OP = npydecl.NumpyRulesInplaceArrayOperator._op_map.keys()
UFUNC_MAP_OP = [f.__name__ for f in npydecl.supported_ufuncs]<|MERGE_RESOLUTION|>--- conflicted
+++ resolved
@@ -94,23 +94,12 @@
     size should be from the array size vars that array_analysis
     adds and the bidwidth should match the platform maximum.
     """
-<<<<<<< HEAD
     require(isinstance(idx, types.scalars.Integer))
     require(isinstance(size, types.scalars.Integer))
 
     # We need both idx and size to be platform size so that we can compare.
     unified_ty = types.intp if size.signed else types.uintp
     idx_unified = types.intp if idx.signed else types.uintp
-=======
-    unified_ty = typingctx.unify_types(idx, size)
-    # Mixing signed and unsigned ints will unify to double which is
-    # no good for indexing.  If the unified type is not an integer
-    # then just use int64 as the common index type.  This does have
-    # some overflow potential if the unsigned value is greater than
-    # 2**63.
-    if not isinstance(unified_ty, types.Integer):
-        unified_ty = types.int64
->>>>>>> 0bda91df
 
     def codegen(context, builder, sig, args):
         ll_idx_unified_ty = context.get_data_type(idx_unified)
