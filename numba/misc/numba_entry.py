--- conflicted
+++ resolved
@@ -4,366 +4,8 @@
 import subprocess
 import json
 
-<<<<<<< HEAD
 from .numba_sysinfo import display_sysinfo, get_sysinfo
-=======
 
-def get_sys_info():
-    # delay these imports until now as they are only needed in this
-    # function which then exits.
-    import platform
-    import json
-    import multiprocessing
-    from numba.core import config
-    from numba import cuda as cu
-    from numba.cuda import cudadrv
-    from numba.cuda.cudadrv.driver import driver as cudriver
-    from numba import roc
-    from numba.roc.hlc import hlc, libhlc
-    import textwrap as tw
-    import ctypes as ct
-    import llvmlite.binding as llvmbind
-    import locale
-    from datetime import datetime
-    from itertools import chain
-    from subprocess import check_output, CalledProcessError
-
-    try:
-        fmt = "%-45s : %-s"
-        print("-" * 80)
-        print("__Time Stamp__")
-        print(datetime.utcnow())
-        print("")
-
-        print("__Hardware Information__")
-        system_name = platform.system()
-        print(fmt % ("Machine", platform.machine()))
-        print(fmt % ("CPU Name", llvmbind.get_host_cpu_name()))
-        if system_name == 'Linux':
-            strmatch = 'Cpus_allowed'
-            try:
-                loc = '/proc/self/status'
-                with open(loc, 'rt') as f:
-                    proc_stat = f.read().splitlines()
-                    for x in proc_stat:
-                        if x.startswith(strmatch):
-                            if x.startswith('%s:' % strmatch):
-                                hexnum = '0x%s' % x.split(':')[1].strip()
-                                acc_cpus = int(hexnum, 16)
-                                _n = str(bin(acc_cpus).count('1'))
-                                print(fmt % ("Number of accessible CPU cores",
-                                                _n))
-                            elif x.startswith('%s_list:' % strmatch):
-                                _a = x.split(':')[1].strip()
-                                print(fmt % ("Listed accessible CPUs cores",
-                                                _a))
-            except Exception:
-                print(fmt % ("CPU count", multiprocessing.cpu_count()))
-            # See if CFS is in place
-            # https://www.kernel.org/doc/Documentation/scheduler/sched-bwc.txt
-            try:
-                def scrape_lines(loc):
-                    with open(loc, 'rt') as f:
-                        return f.read().splitlines()
-                loc = '/sys/fs/cgroup/cpuacct/cpu.cfs_period_us'
-                cfs_period = int(scrape_lines(loc)[0])
-                loc = '/sys/fs/cgroup/cpuacct/cpu.cfs_quota_us'
-                cfs_quota = int(scrape_lines(loc)[0])
-                if cfs_quota == -1:
-                    print(fmt % ("CFS restrictions", "None"))
-                else:
-                    runtime_amount = float(cfs_quota)/float(cfs_period)
-                    print(fmt % ("CFS restrictions (CPUs worth of runtime)",
-                                 runtime_amount))
-            except Exception:
-                print(fmt % ("CFS restrictions", 'Information not available'))
-        else:
-            print(fmt % ("CPU count", multiprocessing.cpu_count()))
-
-        try:
-            featuremap = llvmbind.get_host_cpu_features()
-        except RuntimeError:
-            print(fmt % ("CPU Features", "NA"))
-        else:
-            features = sorted([key for key, value in featuremap.items()
-                               if value])
-            cpu_feat = tw.fill(' '.join(features), 80)
-            print(fmt % ("CPU Features", ""))
-            print(cpu_feat)
-        print("")
-
-        print("__OS Information__")
-        print(fmt % ("Platform", platform.platform(aliased=True)))
-        print(fmt % ("Release", platform.release()))
-        print(fmt % ("System Name", system_name))
-        print(fmt % ("Version", platform.version()))
-        try:
-            if system_name == 'Linux':
-                info = ()
-            elif system_name == 'Windows':
-                info = platform.win32_ver()
-            elif system_name == 'Darwin':
-                info = platform.mac_ver()
-            else:
-                raise RuntimeError("Unknown system.")
-            buf = ''.join([x
-                           if x != '' else ' '
-                           for x in list(chain.from_iterable(info))])
-            print(fmt % ("OS specific info", buf))
-
-            if system_name == 'Linux':
-                print(fmt % ("glibc info", ' '.join(platform.libc_ver())))
-        except:
-            print("Error: System name incorrectly identified or unknown.")
-        print("")
-
-        print("__Python Information__")
-        print(fmt % ("Python Compiler", platform.python_compiler()))
-        print(
-            fmt %
-            ("Python Implementation",
-             platform.python_implementation()))
-        print(fmt % ("Python Version", platform.python_version()))
-        lcl = []
-        try:
-            for x in locale.getdefaultlocale():
-                if x is not None:
-                    lcl.append(x)
-        except Exception as e:
-            lcl.append(str(e))
-        print(fmt % ("Python Locale ", ' '.join(lcl)))
-
-        print("")
-        print("__LLVM information__")
-        print(
-            fmt %
-            ("LLVM version", '.'.join(
-                [str(k) for k in llvmbind.llvm_version_info])))
-
-        print("")
-        print("__CUDA Information__")
-        # Look for GPUs
-        try:
-            cu.list_devices()[0]  # will a device initialise?
-        except Exception as e:
-            msg_not_found = "CUDA driver library cannot be found"
-            msg_disabled_by_user = "CUDA is disabled"
-            msg_end = " or no CUDA enabled devices are present."
-            msg_generic_problem = "Error: CUDA device intialisation problem."
-            msg = getattr(e, 'msg', None)
-            if msg is not None:
-                if msg_not_found in msg:
-                    err_msg = msg_not_found + msg_end
-                elif msg_disabled_by_user in msg:
-                    err_msg = msg_disabled_by_user + msg_end
-                else:
-                    err_msg = msg_generic_problem + " Message:" + msg
-            else:
-                err_msg = msg_generic_problem + " " + str(e)
-            # Best effort error report
-            print("%s\nError class: %s" % (err_msg, str(type(e))))
-        else:
-            try:
-                cu.detect()
-                dv = ct.c_int(0)
-                cudriver.cuDriverGetVersion(ct.byref(dv))
-                print(fmt % ("CUDA driver version", dv.value))
-                print("CUDA libraries:")
-                cudadrv.libs.test(sys.platform, print_paths=False)
-            except:
-                print(
-                    "Error: Probing CUDA failed (device and driver present, runtime problem?)\n")
-
-        print("")
-        print("__ROC Information__")
-        roc_is_available = roc.is_available()
-        print(fmt % ("ROC available", roc_is_available))
-
-        toolchains = []
-        try:
-            libhlc.HLC()
-            toolchains.append('librocmlite library')
-        except:
-            pass
-        try:
-            cmd = hlc.CmdLine().check_tooling()
-            toolchains.append('ROC command line tools')
-        except:
-            pass
-
-        # if no ROC try and report why
-        if not roc_is_available:
-            from numba.roc.hsadrv.driver import hsa
-            try:
-                hsa.is_available
-            except Exception as e:
-                msg = str(e)
-            else:
-               msg = 'No ROC toolchains found.'
-            print(fmt % ("Error initialising ROC due to", msg))
-
-        if toolchains:
-            print(fmt % ("Available Toolchains", ', '.join(toolchains)))
-
-        try:
-            # ROC might not be available due to lack of tool chain, but HSA
-            # agents may be listed
-            from numba.roc.hsadrv.driver import hsa, dgpu_count
-            decode = lambda x: x.decode('utf-8') if isinstance(x, bytes) else x
-            print("\nFound %s HSA Agents:" % len(hsa.agents))
-            for i, agent in enumerate(hsa.agents):
-                print('Agent id  : %s' % i)
-                print('    vendor: %s' % decode(agent.vendor_name))
-                print('      name: %s' % decode(agent.name))
-                print('      type: %s' % agent.device)
-                print("")
-
-            _dgpus = []
-            for a in hsa.agents:
-                if a.is_component and a.device == 'GPU':
-                   _dgpus.append(decode(a.name))
-            print(fmt % ("Found %s discrete GPU(s)" % dgpu_count(), \
-                  ', '.join(_dgpus)))
-        except Exception as e:
-            print("No HSA Agents found, encountered exception when searching:")
-            print(e)
-
-
-        print("")
-        print("__SVML Information__")
-        # replicate some SVML detection logic from numba.__init__ here.
-        # if SVML load fails in numba.__init__ the splitting of the logic
-        # here will help diagnosis of the underlying issue
-        have_svml_library = True
-        try:
-            if sys.platform.startswith('linux'):
-                llvmbind.load_library_permanently("libsvml.so")
-            elif sys.platform.startswith('darwin'):
-                llvmbind.load_library_permanently("libsvml.dylib")
-            elif sys.platform.startswith('win'):
-                llvmbind.load_library_permanently("svml_dispmd")
-            else:
-                have_svml_library = False
-        except:
-            have_svml_library = False
-        func = getattr(llvmbind.targets, "has_svml", None)
-        llvm_svml_patched = func() if func is not None else False
-        svml_operational = (config.USING_SVML and llvm_svml_patched \
-                            and have_svml_library)
-        print(fmt % ("SVML state, config.USING_SVML", config.USING_SVML))
-        print(fmt % ("SVML library found and loaded", have_svml_library))
-        print(fmt % ("llvmlite using SVML patched LLVM", llvm_svml_patched))
-        print(fmt % ("SVML operational", svml_operational))
-
-        # Check which threading backends are available.
-        print("")
-        print("__Threading Layer Information__")
-        def parse_error(e, backend):
-            # parses a linux based error message, this is to provide feedback
-            # and hide user paths etc
-            try:
-                path, problem, symbol =  [x.strip() for x in e.msg.split(':')]
-                extn_dso = os.path.split(path)[1]
-                if backend in extn_dso:
-                    return "%s: %s" % (problem, symbol)
-            except Exception:
-                pass
-            return "Unknown import problem."
-
-        try:
-            from numba.np.ufunc import tbbpool
-            print(fmt % ("TBB Threading layer available", True))
-        except ImportError as e:
-            # might be a missing symbol due to e.g. tbb libraries missing
-            print(fmt % ("TBB Threading layer available", False))
-            print(fmt % ("+--> Disabled due to",
-                         parse_error(e, 'tbbpool')))
-
-        try:
-            from numba.np.ufunc import omppool
-            print(fmt % ("OpenMP Threading layer available", True))
-            print(fmt % ("+--> Vendor: ", omppool.openmp_vendor))
-        except ImportError as e:
-            print(fmt % ("OpenMP Threading layer available", False))
-            print(fmt % ("+--> Disabled due to",
-                         parse_error(e, 'omppool')))
-
-        try:
-            from numba.np.ufunc import workqueue
-            print(fmt % ("Workqueue Threading layer available", True))
-        except ImportError as e:
-            print(fmt % ("Workqueue Threading layer available", False))
-            print(fmt % ("+--> Disabled due to",
-                         parse_error(e, 'workqueue')))
-
-        # look for numba env vars that are set
-        print("")
-        print("__Numba Environment Variable Information__")
-        _envvar_found = False
-        for k, v in os.environ.items():
-            if k.startswith('NUMBA_'):
-                print(fmt % (k, v))
-                _envvar_found = True
-        if not _envvar_found:
-            print("None set.")
-
-        # Look for conda and conda information
-        print("")
-        print("__Conda Information__")
-        cmd = ["conda", "info", "--json"]
-        try:
-            conda_out = check_output(cmd)
-        except Exception as e:
-            print(
-                "Conda not present/not working.\nError was %s\n" % e)
-        else:
-            data = ''.join(conda_out.decode("utf-8").splitlines())
-            jsond = json.loads(data)
-            keys = ['conda_build_version',
-                    'conda_env_version',
-                    'platform',
-                    'python_version',
-                    'root_writable']
-            for k in keys:
-                try:
-                    print(fmt % (k, jsond[k]))
-                except KeyError:
-                    pass
-
-            # get info about current environment
-            cmd = ["conda", "list"]
-            try:
-                conda_out = check_output(cmd)
-            except CalledProcessError as e:
-                print("Error: Conda command failed. Error was %s\n" % e.output)
-            else:
-                print("")
-                print("__Current Conda Env__")
-                data = conda_out.decode("utf-8").splitlines()
-                for k in data:
-                    if k[0] != '#':  # don't show where the env is, personal data
-                        print(k)
-
-        print("-" * 80)
-
-    except Exception as e:
-        print("Error: The system reporting tool has failed unexpectedly.")
-        print("Exception was:")
-        print(e)
-
-    finally:
-        print(
-            "%s" %
-            "If requested, please copy and paste the information between\n"
-            "the dashed (----) lines, or from a given specific section as\n"
-            "appropriate.\n\n"
-            "=============================================================\n"
-            "IMPORTANT: Please ensure that you are happy with sharing the\n"
-            "contents of the information present, any information that you\n"
-            "wish to keep private you should remove before sharing.\n"
-            "=============================================================\n")
-
->>>>>>> 86e600d0
 
 def make_parser():
     parser = argparse.ArgumentParser()
