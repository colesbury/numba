from __future__ import print_function, absolute_import

import types as pytypes  # avoid confusion with numba.types
import ctypes
import numba
from numba import (config, ir, ir_utils, utils, prange, rewrites, types, typing,
                   errors)
from numba.parfor import internal_prange
from numba.ir_utils import (
    mk_unique_var,
    next_label,
    add_offset_to_labels,
    replace_vars,
    remove_dels,
    rename_labels,
    find_topo_order,
    merge_adjacent_blocks,
    GuardException,
    require,
    guard,
    get_definition,
    find_callname,
    find_build_sequence,
    get_np_ufunc_typ,
    get_ir_of_code,
    simplify_CFG,
    canonicalize_array_math,
    dead_code_elimination,
    )

from numba.analysis import (
    compute_cfg_from_blocks,
    compute_use_defs,
    compute_live_variables)

from numba.targets.rangeobj import range_iter_len
from numba.unsafe.ndarray import empty_inferred as unsafe_empty_inferred
import numpy as np
import operator

"""
Variable enable_inline_arraycall is only used for testing purpose.
"""
enable_inline_arraycall = True


def callee_ir_validator(func_ir):
    """Checks the IR of a callee is supported for inlining
    """
    for blk in func_ir.blocks.values():
        for stmt in blk.find_insts(ir.Assign):
            if isinstance(stmt.value, ir.Yield):
                msg = "The use of yield in a closure is unsupported."
                raise errors.UnsupportedError(msg, loc=stmt.loc)


class InlineClosureCallPass(object):
    """InlineClosureCallPass class looks for direct calls to locally defined
    closures, and inlines the body of the closure function to the call site.
    """

    def __init__(self, func_ir, parallel_options, swapped={}, typed=False):
        self.func_ir = func_ir
        self.parallel_options = parallel_options
        self.swapped = swapped
        self._processed_stencils = []
        self.typed = typed

    def run(self):
        """Run inline closure call pass.
        """
        modified = False
        work_list = list(self.func_ir.blocks.items())
        debug_print = _make_debug_print("InlineClosureCallPass")
        debug_print("START")
        while work_list:
            label, block = work_list.pop()
            for i, instr in enumerate(block.body):
                if isinstance(instr, ir.Assign):
                    lhs = instr.target
                    expr = instr.value
                    if isinstance(expr, ir.Expr) and expr.op == 'call':
                        call_name = guard(find_callname, self.func_ir, expr)
                        func_def = guard(get_definition, self.func_ir, expr.func)

                        if guard(self._inline_reduction,
                                 work_list, block, i, expr, call_name):
                            modified = True
                            break # because block structure changed

                        if guard(self._inline_closure,
                                work_list, block, i, func_def):
                            modified = True
                            break # because block structure changed

                        if guard(self._inline_stencil,
                                instr, call_name, func_def):
                            modified = True

        if enable_inline_arraycall:
            # Identify loop structure
            if modified:
                # Need to do some cleanups if closure inlining kicked in
                merge_adjacent_blocks(self.func_ir.blocks)
            cfg = compute_cfg_from_blocks(self.func_ir.blocks)
            debug_print("start inline arraycall")
            _debug_dump(cfg)
            loops = cfg.loops()
            sized_loops = [(k, len(loops[k].body)) for k in loops.keys()]
            visited = []
            # We go over all loops, bigger loops first (outer first)
            for k, s in sorted(sized_loops, key=lambda tup: tup[1], reverse=True):
                visited.append(k)
                if guard(_inline_arraycall, self.func_ir, cfg, visited, loops[k],
                         self.swapped, self.parallel_options.comprehension,
                         self.typed):
                    modified = True
            if modified:
                _fix_nested_array(self.func_ir)

        if modified:
            remove_dels(self.func_ir.blocks)
            # run dead code elimination
            dead_code_elimination(self.func_ir)
            # do label renaming
            self.func_ir.blocks = rename_labels(self.func_ir.blocks)

        debug_print("END")

    def _inline_reduction(self, work_list, block, i, expr, call_name):
        # only inline reduction in sequential execution, parallel handling
        # is done in ParforPass.
        require(not self.parallel_options.reduction)
        require(call_name == ('reduce', 'builtins') or
                call_name == ('reduce', '_functools'))
        if len(expr.args) not in (2, 3):
            raise TypeError("invalid reduce call, "
                            "two arguments are required (optional initial "
                            "value can also be specified)")
        check_reduce_func(self.func_ir, expr.args[0])
        def reduce_func(f, A, v=None):
            it = iter(A)
            if v is not None:
                s = v
            else:
                s = next(it)
            for a in it:
               s = f(s, a)
            return s
        inline_closure_call(self.func_ir,
                        self.func_ir.func_id.func.__globals__,
                        block, i, reduce_func, work_list=work_list,
                        callee_validator=callee_ir_validator)
        return True

    def _inline_stencil(self, instr, call_name, func_def):
        from numba.stencil import StencilFunc
        lhs = instr.target
        expr = instr.value
        # We keep the escaping variables of the stencil kernel
        # alive by adding them to the actual kernel call as extra
        # keyword arguments, which is ignored anyway.
        if (isinstance(func_def, ir.Global) and
            func_def.name == 'stencil' and
            isinstance(func_def.value, StencilFunc)):
            if expr.kws:
                expr.kws += func_def.value.kws
            else:
                expr.kws = func_def.value.kws
            return True
        # Otherwise we proceed to check if it is a call to numba.stencil
        require(call_name == ('stencil', 'numba.stencil') or
                call_name == ('stencil', 'numba'))
        require(expr not in self._processed_stencils)
        self._processed_stencils.append(expr)
        if not len(expr.args) == 1:
            raise ValueError("As a minimum Stencil requires"
                " a kernel as an argument")
        stencil_def = guard(get_definition, self.func_ir, expr.args[0])
        require(isinstance(stencil_def, ir.Expr) and
                stencil_def.op == "make_function")
        kernel_ir = get_ir_of_code(self.func_ir.func_id.func.__globals__,
                stencil_def.code)
        options = dict(expr.kws)
        if 'neighborhood' in options:
            fixed = guard(self._fix_stencil_neighborhood, options)
            if not fixed:
               raise ValueError("stencil neighborhood option should be a tuple"
                        " with constant structure such as ((-w, w),)")
        if 'index_offsets' in options:
            fixed = guard(self._fix_stencil_index_offsets, options)
            if not fixed:
               raise ValueError("stencil index_offsets option should be a tuple"
                        " with constant structure such as (offset, )")
        sf = StencilFunc(kernel_ir, 'constant', options)
        sf.kws = expr.kws # hack to keep variables live
        sf_global = ir.Global('stencil', sf, expr.loc)
        self.func_ir._definitions[lhs.name] = [sf_global]
        instr.value = sf_global
        return True

    def _fix_stencil_neighborhood(self, options):
        """
        Extract the two-level tuple representing the stencil neighborhood
        from the program IR to provide a tuple to StencilFunc.
        """
        # build_tuple node with neighborhood for each dimension
        dims_build_tuple = get_definition(self.func_ir, options['neighborhood'])
        require(hasattr(dims_build_tuple, 'items'))
        res = []
        for window_var in dims_build_tuple.items:
            win_build_tuple = get_definition(self.func_ir, window_var)
            require(hasattr(win_build_tuple, 'items'))
            res.append(tuple(win_build_tuple.items))
        options['neighborhood'] = tuple(res)
        return True

    def _fix_stencil_index_offsets(self, options):
        """
        Extract the tuple representing the stencil index offsets
        from the program IR to provide to StencilFunc.
        """
        offset_tuple = get_definition(self.func_ir, options['index_offsets'])
        require(hasattr(offset_tuple, 'items'))
        options['index_offsets'] = tuple(offset_tuple.items)
        return True

    def _inline_closure(self, work_list, block, i, func_def):
        require(isinstance(func_def, ir.Expr) and
                func_def.op == "make_function")
        inline_closure_call(self.func_ir,
                            self.func_ir.func_id.func.__globals__,
                            block, i, func_def, work_list=work_list,
                            callee_validator=callee_ir_validator)
        return True

def check_reduce_func(func_ir, func_var):
    """Checks the function at func_var in func_ir to make sure it's amenable
    for inlining. Returns the function itself"""
    reduce_func = guard(get_definition, func_ir, func_var)
    if reduce_func is None:
        raise ValueError("Reduce function cannot be found for njit \
                            analysis")
    if isinstance(reduce_func, (ir.FreeVar, ir.Global)):
        if not isinstance(reduce_func.value,
                          numba.targets.registry.CPUDispatcher):
            raise ValueError("Invalid reduction function")
        # pull out the python function for inlining
        reduce_func = reduce_func.value.py_func
    elif not (hasattr(reduce_func, 'code')
            or hasattr(reduce_func, '__code__')):
        raise ValueError("Invalid reduction function")
    f_code = (reduce_func.code if hasattr(reduce_func, 'code')
                                    else reduce_func.__code__)
    if not f_code.co_argcount == 2:
        raise TypeError("Reduction function should take 2 arguments")
    return reduce_func


def inline_closure_call(func_ir, glbls, block, i, callee, typingctx=None,
                        arg_typs=None, typemap=None, calltypes=None,
                        work_list=None, callee_validator=None,
                        replace_freevars=True):
    """Inline the body of `callee` at its callsite (`i`-th instruction of `block`)

    `func_ir` is the func_ir object of the caller function and `glbls` is its
    global variable environment (func_ir.func_id.func.__globals__).
    `block` is the IR block of the callsite and `i` is the index of the
    callsite's node. `callee` is either the called function or a
    make_function node. `typingctx`, `typemap` and `calltypes` are typing
    data structures of the caller, available if we are in a typed pass.
    `arg_typs` includes the types of the arguments at the callsite.
    `callee_validator` is an optional callable which can be used to validate the
    IR of the callee to ensure that it contains IR supported for inlining, it
    takes one argument, the func_ir of the callee

    Returns IR blocks of the callee and the variable renaming dictionary used
    for them to facilitate further processing of new blocks.
    """
    scope = block.scope
    instr = block.body[i]
    call_expr = instr.value
    debug_print = _make_debug_print("inline_closure_call")
    debug_print("Found closure call: ", instr, " with callee = ", callee)
    # support both function object and make_function Expr
    callee_code = callee.code if hasattr(callee, 'code') else callee.__code__
    callee_closure = callee.closure if hasattr(callee, 'closure') else callee.__closure__
    # first, get the IR of the callee
    if isinstance(callee, pytypes.FunctionType):
        from numba import compiler
        callee_ir = compiler.run_frontend(callee, inline_closures=True)
    else:
        callee_ir = get_ir_of_code(glbls, callee_code)

    # check that the contents of the callee IR is something that can be inlined
    # if a validator is supplied
    if callee_validator is not None:
        callee_validator(callee_ir)

    callee_blocks = callee_ir.blocks

    # 1. relabel callee_ir by adding an offset
    max_label = max(ir_utils._max_label, max(func_ir.blocks.keys()))
    callee_blocks = add_offset_to_labels(callee_blocks, max_label + 1)
    callee_blocks = simplify_CFG(callee_blocks)
    callee_ir.blocks = callee_blocks
    min_label = min(callee_blocks.keys())
    max_label = max(callee_blocks.keys())
    #    reset globals in ir_utils before we use it
    ir_utils._max_label = max_label
    debug_print("After relabel")
    _debug_dump(callee_ir)

    # 2. rename all local variables in callee_ir with new locals created in func_ir
    callee_scopes = _get_all_scopes(callee_blocks)
    debug_print("callee_scopes = ", callee_scopes)
    #    one function should only have one local scope
    assert(len(callee_scopes) == 1)
    callee_scope = callee_scopes[0]
    var_dict = {}
    for var in callee_scope.localvars._con.values():
        if not (var.name in callee_code.co_freevars):
            new_var = scope.define(mk_unique_var(var.name), loc=var.loc)
            var_dict[var.name] = new_var
    debug_print("var_dict = ", var_dict)
    replace_vars(callee_blocks, var_dict)
    debug_print("After local var rename")
    _debug_dump(callee_ir)

    # 3. replace formal parameters with actual arguments
<<<<<<< HEAD
    if call_expr.op == 'call':
        args = list(call_expr.args)
    elif call_expr.op == 'getattr':
        args = [call_expr.value]
    else:
        raise TypeError("Unsupported ir.Expr.{}".format(call_expr.op))
    if callee_defaults:
        debug_print("defaults = ", callee_defaults)
        if isinstance(callee_defaults, tuple): # Python 3.5
            defaults_list = []
            for x in callee_defaults:
                if isinstance(x, ir.Var):
                    defaults_list.append(x)
                else:
                    # this branch is predominantly for kwargs from inlinable
                    # functions
                    loc = block.body[i].loc
                    defaults_list.append(ir.Const(value=x, loc=loc))
            args = args + defaults_list
        elif isinstance(callee_defaults, ir.Var) or isinstance(callee_defaults, str):
            defaults = func_ir.get_definition(callee_defaults)
            assert(isinstance(defaults, ir.Const))
            loc = defaults.loc
            args = args + [ir.Const(value=v, loc=loc)
                           for v in defaults.value]
        else:
            raise NotImplementedError(
                "Unsupported defaults to make_function: {}".format(defaults))
=======
    args = _get_callee_args(call_expr, callee, block.body[i].loc, func_ir)

>>>>>>> c21e1b31
    debug_print("After arguments rename: ")
    _debug_dump(callee_ir)

    # 4. replace freevar with actual closure var
    if callee_closure and replace_freevars:
        closure = func_ir.get_definition(callee_closure)
        debug_print("callee's closure = ", closure)
        if isinstance(closure, tuple):
            cellget = ctypes.pythonapi.PyCell_Get
            cellget.restype = ctypes.py_object
            cellget.argtypes = (ctypes.py_object,)
            items = tuple(cellget(x) for x in closure)
        else:
            assert(isinstance(closure, ir.Expr)
                   and closure.op == 'build_tuple')
            items = closure.items
        assert(len(callee_code.co_freevars) == len(items))
        _replace_freevars(callee_blocks, items)
        debug_print("After closure rename")
        _debug_dump(callee_ir)

    if typingctx:
        from numba import typed_passes
        # call branch pruning to simplify IR and avoid inference errors
        callee_ir._definitions = ir_utils.build_definitions(callee_ir.blocks)
        numba.analysis.dead_branch_prune(callee_ir, arg_typs)
        try:
            f_typemap, f_return_type, f_calltypes = typed_passes.type_inference_stage(
                    typingctx, callee_ir, arg_typs, None)
        except Exception:
            f_typemap, f_return_type, f_calltypes = typed_passes.type_inference_stage(
                    typingctx, callee_ir, arg_typs, None)
            pass
        canonicalize_array_math(callee_ir, f_typemap,
                                f_calltypes, typingctx)
        # remove argument entries like arg.a from typemap
        arg_names = [vname for vname in f_typemap if vname.startswith("arg.")]
        for a in arg_names:
            f_typemap.pop(a)
        typemap.update(f_typemap)
        calltypes.update(f_calltypes)

    _replace_args_with(callee_blocks, args)
    # 5. split caller blocks into two
    new_blocks = []
    new_block = ir.Block(scope, block.loc)
    new_block.body = block.body[i + 1:]
    new_label = next_label()
    func_ir.blocks[new_label] = new_block
    new_blocks.append((new_label, new_block))
    block.body = block.body[:i]
    block.body.append(ir.Jump(min_label, instr.loc))

    # 6. replace Return with assignment to LHS
    topo_order = find_topo_order(callee_blocks)
    _replace_returns(callee_blocks, instr.target, new_label)

    # remove the old definition of instr.target too
    if (instr.target.name in func_ir._definitions
            and call_expr in func_ir._definitions[instr.target.name]):
        # NOTE: target can have multiple definitions due to control flow
        func_ir._definitions[instr.target.name].remove(call_expr)

    # 7. insert all new blocks, and add back definitions
    for label in topo_order:
        # block scope must point to parent's
        block = callee_blocks[label]
        block.scope = scope
        _add_definitions(func_ir, block)
        func_ir.blocks[label] = block
        new_blocks.append((label, block))
    debug_print("After merge in")
    _debug_dump(func_ir)

    if work_list != None:
        for block in new_blocks:
            work_list.append(block)
    return callee_blocks, var_dict


def _get_callee_args(call_expr, callee, loc, func_ir):
    """Get arguments for calling 'callee', including the default arguments.
    keyword arguments are currently only handled when 'callee' is a function.
    """
    args = list(call_expr.args)
    debug_print = _make_debug_print("inline_closure_call default handling")

    # handle defaults and kw arguments using pysignature if callee is function
    if isinstance(callee, pytypes.FunctionType):
        pysig = numba.utils.pysignature(callee)
        normal_handler = lambda index, param, default: default
        default_handler = lambda index, param, default: ir.Const(default, loc)
        # Throw error for stararg
        # TODO: handle stararg
        def stararg_handler(index, param, default):
            raise NotImplementedError(
                "Stararg not supported in inliner for arg {} {}".format(
                    index, param))
        kws = dict(call_expr.kws)
        return numba.typing.fold_arguments(
            pysig, args, kws, normal_handler, default_handler,
            stararg_handler)
    else:
        # TODO: handle arguments for make_function case similar to function
        # case above
        callee_defaults = (callee.defaults if hasattr(callee, 'defaults')
                           else callee.__defaults__)
        if callee_defaults:
            debug_print("defaults = ", callee_defaults)
            if isinstance(callee_defaults, tuple):  # Python 3.5
                defaults_list = []
                for x in callee_defaults:
                    if isinstance(x, ir.Var):
                        defaults_list.append(x)
                    else:
                        # this branch is predominantly for kwargs from
                        # inlinable functions
                        defaults_list.append(ir.Const(value=x, loc=loc))
                args = args + defaults_list
            elif (isinstance(callee_defaults, ir.Var)
                    or isinstance(callee_defaults, str)):
                defaults = func_ir.get_definition(callee_defaults)
                assert(isinstance(defaults, ir.Const))
                loc = defaults.loc
                args = args + [ir.Const(value=v, loc=loc)
                            for v in defaults.value]
            else:
                raise NotImplementedError(
                    "Unsupported defaults to make_function: {}".format(
                        defaults))
        return args


def _make_debug_print(prefix):
    def debug_print(*args):
        if config.DEBUG_INLINE_CLOSURE:
            print(prefix + ": " + "".join(str(x) for x in args))
    return debug_print


def _debug_dump(func_ir):
    if config.DEBUG_INLINE_CLOSURE:
        func_ir.dump()


def _get_all_scopes(blocks):
    """Get all block-local scopes from an IR.
    """
    all_scopes = []
    for label, block in blocks.items():
        if not (block.scope in all_scopes):
            all_scopes.append(block.scope)
    return all_scopes


def _replace_args_with(blocks, args):
    """
    Replace ir.Arg(...) with real arguments from call site
    """
    for label, block in blocks.items():
        assigns = block.find_insts(ir.Assign)
        for stmt in assigns:
            if isinstance(stmt.value, ir.Arg):
                idx = stmt.value.index
                assert(idx < len(args))
                stmt.value = args[idx]


def _replace_freevars(blocks, args):
    """
    Replace ir.FreeVar(...) with real variables from parent function
    """
    for label, block in blocks.items():
        assigns = block.find_insts(ir.Assign)
        for stmt in assigns:
            if isinstance(stmt.value, ir.FreeVar):
                idx = stmt.value.index
                assert(idx < len(args))
                if isinstance(args[idx], ir.Var):
                    stmt.value = args[idx]
                else:
                    stmt.value = ir.Const(args[idx], stmt.loc)


def _replace_returns(blocks, target, return_label):
    """
    Return return statement by assigning directly to target, and a jump.
    """
    for label, block in blocks.items():
        casts = []
        for i in range(len(block.body)):
            stmt = block.body[i]
            if isinstance(stmt, ir.Return):
                assert(i + 1 == len(block.body))
                block.body[i] = ir.Assign(stmt.value, target, stmt.loc)
                block.body.append(ir.Jump(return_label, stmt.loc))
                # remove cast of the returned value
                for cast in casts:
                    if cast.target.name == stmt.value.name:
                        cast.value = cast.value.value
            elif isinstance(stmt, ir.Assign) and isinstance(stmt.value, ir.Expr) and stmt.value.op == 'cast':
                casts.append(stmt)

def _add_definitions(func_ir, block):
    """
    Add variable definitions found in a block to parent func_ir.
    """
    definitions = func_ir._definitions
    assigns = block.find_insts(ir.Assign)
    for stmt in assigns:
        definitions[stmt.target.name].append(stmt.value)

def _find_arraycall(func_ir, block):
    """Look for statement like "x = numpy.array(y)" or "x[..] = y"
    immediately after the closure call that creates list y (the i-th
    statement in block).  Return the statement index if found, or
    raise GuardException.
    """
    array_var = None
    array_call_index = None
    list_var_dead_after_array_call = False
    list_var = None

    i = 0
    while i < len(block.body):
        instr = block.body[i]
        if isinstance(instr, ir.Del):
            # Stop the process if list_var becomes dead
            if list_var and array_var and instr.value == list_var.name:
                list_var_dead_after_array_call = True
                break
            pass
        elif isinstance(instr, ir.Assign):
            # Found array_var = array(list_var)
            lhs  = instr.target
            expr = instr.value
            if (guard(find_callname, func_ir, expr) == ('array', 'numpy') and
                isinstance(expr.args[0], ir.Var)):
                list_var = expr.args[0]
                array_var = lhs
                array_stmt_index = i
                array_kws = dict(expr.kws)
        elif (isinstance(instr, ir.SetItem) and
              isinstance(instr.value, ir.Var) and
              not list_var):
            list_var = instr.value
            # Found array_var[..] = list_var, the case for nested array
            array_var = instr.target
            array_def = get_definition(func_ir, array_var)
            require(guard(_find_unsafe_empty_inferred, func_ir, array_def))
            array_stmt_index = i
            array_kws = {}
        else:
            # Bail out otherwise
            break
        i = i + 1
    # require array_var is found, and list_var is dead after array_call.
    require(array_var and list_var_dead_after_array_call)
    _make_debug_print("find_array_call")(block.body[array_stmt_index])
    return list_var, array_stmt_index, array_kws


def _find_iter_range(func_ir, range_iter_var, swapped):
    """Find the iterator's actual range if it is either range(n), or range(m, n),
    otherwise return raise GuardException.
    """
    debug_print = _make_debug_print("find_iter_range")
    range_iter_def = get_definition(func_ir, range_iter_var)
    debug_print("range_iter_var = ", range_iter_var, " def = ", range_iter_def)
    require(isinstance(range_iter_def, ir.Expr) and range_iter_def.op == 'getiter')
    range_var = range_iter_def.value
    range_def = get_definition(func_ir, range_var)
    debug_print("range_var = ", range_var, " range_def = ", range_def)
    require(isinstance(range_def, ir.Expr) and range_def.op == 'call')
    func_var = range_def.func
    func_def = get_definition(func_ir, func_var)
    debug_print("func_var = ", func_var, " func_def = ", func_def)
    require(isinstance(func_def, ir.Global) and func_def.value == range)
    nargs = len(range_def.args)
    swapping = [('"array comprehension"', 'closure of'), range_def.func.loc]
    if nargs == 1:
        swapped[range_def.func.name] = swapping
        stop = get_definition(func_ir, range_def.args[0], lhs_only=True)
        return (0, range_def.args[0], func_def)
    elif nargs == 2:
        swapped[range_def.func.name] = swapping
        start = get_definition(func_ir, range_def.args[0], lhs_only=True)
        stop = get_definition(func_ir, range_def.args[1], lhs_only=True)
        return (start, stop, func_def)
    else:
        raise GuardException

def _inline_arraycall(func_ir, cfg, visited, loop, swapped, enable_prange=False,
                      typed=False):
    """Look for array(list) call in the exit block of a given loop, and turn list operations into
    array operations in the loop if the following conditions are met:
      1. The exit block contains an array call on the list;
      2. The list variable is no longer live after array call;
      3. The list is created in the loop entry block;
      4. The loop is created from an range iterator whose length is known prior to the loop;
      5. There is only one list_append operation on the list variable in the loop body;
      6. The block that contains list_append dominates the loop head, which ensures list
         length is the same as loop length;
    If any condition check fails, no modification will be made to the incoming IR.
    """
    debug_print = _make_debug_print("inline_arraycall")
    # There should only be one loop exit
    require(len(loop.exits) == 1)
    exit_block = next(iter(loop.exits))
    list_var, array_call_index, array_kws = _find_arraycall(func_ir, func_ir.blocks[exit_block])

    # check if dtype is present in array call
    dtype_def = None
    dtype_mod_def = None
    if 'dtype' in array_kws:
        require(isinstance(array_kws['dtype'], ir.Var))
        # We require that dtype argument to be a constant of getattr Expr, and we'll
        # remember its definition for later use.
        dtype_def = get_definition(func_ir, array_kws['dtype'])
        require(isinstance(dtype_def, ir.Expr) and dtype_def.op == 'getattr')
        dtype_mod_def = get_definition(func_ir, dtype_def.value)

    list_var_def = get_definition(func_ir, list_var)
    debug_print("list_var = ", list_var, " def = ", list_var_def)
    if isinstance(list_var_def, ir.Expr) and list_var_def.op == 'cast':
        list_var_def = get_definition(func_ir, list_var_def.value)
    # Check if the definition is a build_list
    require(isinstance(list_var_def, ir.Expr) and list_var_def.op ==  'build_list')

    # Look for list_append in "last" block in loop body, which should be a block that is
    # a post-dominator of the loop header.
    list_append_stmts = []
    for label in loop.body:
        # We have to consider blocks of this loop, but not sub-loops.
        # To achieve this, we require the set of "in_loops" of "label" to be visited loops.
        in_visited_loops = [l.header in visited for l in cfg.in_loops(label)]
        if not all(in_visited_loops):
            continue
        block = func_ir.blocks[label]
        debug_print("check loop body block ", label)
        for stmt in block.find_insts(ir.Assign):
            lhs = stmt.target
            expr = stmt.value
            if isinstance(expr, ir.Expr) and expr.op == 'call':
                func_def = get_definition(func_ir, expr.func)
                if isinstance(func_def, ir.Expr) and func_def.op == 'getattr' \
                  and func_def.attr == 'append':
                    list_def = get_definition(func_ir, func_def.value)
                    debug_print("list_def = ", list_def, list_def is list_var_def)
                    if list_def is list_var_def:
                        # found matching append call
                        list_append_stmts.append((label, block, stmt))

    # Require only one list_append, otherwise we won't know the indices
    require(len(list_append_stmts) == 1)
    append_block_label, append_block, append_stmt = list_append_stmts[0]

    # Check if append_block (besides loop entry) dominates loop header.
    # Since CFG doesn't give us this info without loop entry, we approximate
    # by checking if the predecessor set of the header block is the same
    # as loop_entries plus append_block, which is certainly more restrictive
    # than necessary, and can be relaxed if needed.
    preds = set(l for l, b in cfg.predecessors(loop.header))
    debug_print("preds = ", preds, (loop.entries | set([append_block_label])))
    require(preds == (loop.entries | set([append_block_label])))

    # Find iterator in loop header
    iter_vars = []
    iter_first_vars = []
    loop_header = func_ir.blocks[loop.header]
    for stmt in loop_header.find_insts(ir.Assign):
        expr = stmt.value
        if isinstance(expr, ir.Expr):
            if expr.op == 'iternext':
                iter_def = get_definition(func_ir, expr.value)
                debug_print("iter_def = ", iter_def)
                iter_vars.append(expr.value)
            elif expr.op == 'pair_first':
                iter_first_vars.append(stmt.target)

    # Require only one iterator in loop header
    require(len(iter_vars) == 1 and len(iter_first_vars) == 1)
    iter_var = iter_vars[0] # variable that holds the iterator object
    iter_first_var = iter_first_vars[0] # variable that holds the value out of iterator

    # Final requirement: only one loop entry, and we're going to modify it by:
    # 1. replacing the list definition with an array definition;
    # 2. adding a counter for the array iteration.
    require(len(loop.entries) == 1)
    loop_entry = func_ir.blocks[next(iter(loop.entries))]
    terminator = loop_entry.terminator
    scope = loop_entry.scope
    loc = loop_entry.loc
    stmts = []
    removed = []
    def is_removed(val, removed):
        if isinstance(val, ir.Var):
            for x in removed:
                if x.name == val.name:
                    return True
        return False
    # Skip list construction and skip terminator, add the rest to stmts
    for i in range(len(loop_entry.body) - 1):
        stmt = loop_entry.body[i]
        if isinstance(stmt, ir.Assign) and (stmt.value is list_def or is_removed(stmt.value, removed)):
            removed.append(stmt.target)
        else:
            stmts.append(stmt)
    debug_print("removed variables: ", removed)

    # Define an index_var to index the array.
    # If the range happens to be single step ranges like range(n), or range(m, n),
    # then the index_var correlates to iterator index; otherwise we'll have to
    # define a new counter.
    range_def = guard(_find_iter_range, func_ir, iter_var, swapped)
    index_var = ir.Var(scope, mk_unique_var("index"), loc)
    if range_def and range_def[0] == 0:
        # iterator starts with 0, index_var can just be iter_first_var
        index_var = iter_first_var
    else:
        # index_var = -1 # starting the index with -1 since it will incremented in loop header
        stmts.append(_new_definition(func_ir, index_var, ir.Const(value=-1, loc=loc), loc))

    # Insert statement to get the size of the loop iterator
    size_var = ir.Var(scope, mk_unique_var("size"), loc)
    if range_def:
        start, stop, range_func_def = range_def
        if start == 0:
            size_val = stop
        else:
            size_val = ir.Expr.binop(fn=operator.sub, lhs=stop, rhs=start, loc=loc)
        # we can parallelize this loop if enable_prange = True, by changing
        # range function from range, to prange.
        if enable_prange and isinstance(range_func_def, ir.Global):
            range_func_def.name = 'internal_prange'
            range_func_def.value = internal_prange

    else:
        # this doesn't work in objmode as it's effectively untyped
        if typed:
            len_func_var = ir.Var(scope, mk_unique_var("len_func"), loc)
            stmts.append(_new_definition(func_ir, len_func_var,
                        ir.Global('range_iter_len', range_iter_len, loc=loc),
                        loc))
            size_val = ir.Expr.call(len_func_var, (iter_var,), (), loc=loc)
        else:
            raise GuardException


    stmts.append(_new_definition(func_ir, size_var, size_val, loc))

    size_tuple_var = ir.Var(scope, mk_unique_var("size_tuple"), loc)
    stmts.append(_new_definition(func_ir, size_tuple_var,
                 ir.Expr.build_tuple(items=[size_var], loc=loc), loc))

    # Insert array allocation
    array_var = ir.Var(scope, mk_unique_var("array"), loc)
    empty_func = ir.Var(scope, mk_unique_var("empty_func"), loc)
    if dtype_def and dtype_mod_def:
        # when dtype is present, we'll call emtpy with dtype
        dtype_mod_var = ir.Var(scope, mk_unique_var("dtype_mod"), loc)
        dtype_var = ir.Var(scope, mk_unique_var("dtype"), loc)
        stmts.append(_new_definition(func_ir, dtype_mod_var, dtype_mod_def, loc))
        stmts.append(_new_definition(func_ir, dtype_var,
                         ir.Expr.getattr(dtype_mod_var, dtype_def.attr, loc), loc))
        stmts.append(_new_definition(func_ir, empty_func,
                         ir.Global('empty', np.empty, loc=loc), loc))
        array_kws = [('dtype', dtype_var)]
    else:
        # this doesn't work in objmode as it's effectively untyped
        if typed:
            # otherwise we'll call unsafe_empty_inferred
            stmts.append(_new_definition(func_ir, empty_func,
                            ir.Global('unsafe_empty_inferred',
                                unsafe_empty_inferred, loc=loc), loc))
            array_kws = []
        else:
            raise GuardException

    # array_var = empty_func(size_tuple_var)
    stmts.append(_new_definition(func_ir, array_var,
                 ir.Expr.call(empty_func, (size_tuple_var,), list(array_kws), loc=loc), loc))

    # Add back removed just in case they are used by something else
    for var in removed:
        stmts.append(_new_definition(func_ir, var, array_var, loc))

    # Add back terminator
    stmts.append(terminator)
    # Modify loop_entry
    loop_entry.body = stmts

    if range_def:
        if range_def[0] != 0:
            # when range doesn't start from 0, index_var becomes loop index
            # (iter_first_var) minus an offset (range_def[0])
            terminator = loop_header.terminator
            assert(isinstance(terminator, ir.Branch))
            # find the block in the loop body that header jumps to
            block_id = terminator.truebr
            blk = func_ir.blocks[block_id]
            loc = blk.loc
            blk.body.insert(0, _new_definition(func_ir, index_var,
                ir.Expr.binop(fn=operator.sub, lhs=iter_first_var,
                                      rhs=range_def[0], loc=loc),
                loc))
    else:
        # Insert index_var increment to the end of loop header
        loc = loop_header.loc
        terminator = loop_header.terminator
        stmts = loop_header.body[0:-1]
        next_index_var = ir.Var(scope, mk_unique_var("next_index"), loc)
        one = ir.Var(scope, mk_unique_var("one"), loc)
        # one = 1
        stmts.append(_new_definition(func_ir, one,
                     ir.Const(value=1,loc=loc), loc))
        # next_index_var = index_var + 1
        stmts.append(_new_definition(func_ir, next_index_var,
                     ir.Expr.binop(fn=operator.add, lhs=index_var, rhs=one, loc=loc), loc))
        # index_var = next_index_var
        stmts.append(_new_definition(func_ir, index_var, next_index_var, loc))
        stmts.append(terminator)
        loop_header.body = stmts

    # In append_block, change list_append into array assign
    for i in range(len(append_block.body)):
        if append_block.body[i] is append_stmt:
            debug_print("Replace append with SetItem")
            append_block.body[i] = ir.SetItem(target=array_var, index=index_var,
                                              value=append_stmt.value.args[0], loc=append_stmt.loc)

    # replace array call, by changing "a = array(b)" to "a = b"
    stmt = func_ir.blocks[exit_block].body[array_call_index]
    # stmt can be either array call or SetItem, we only replace array call
    if isinstance(stmt, ir.Assign) and isinstance(stmt.value, ir.Expr):
        stmt.value = array_var
        func_ir._definitions[stmt.target.name] = [stmt.value]

    return True


def _find_unsafe_empty_inferred(func_ir, expr):
    unsafe_empty_inferred
    require(isinstance(expr, ir.Expr) and expr.op == 'call')
    callee = expr.func
    callee_def = get_definition(func_ir, callee)
    require(isinstance(callee_def, ir.Global))
    _make_debug_print("_find_unsafe_empty_inferred")(callee_def.value)
    return callee_def.value == unsafe_empty_inferred


def _fix_nested_array(func_ir):
    """Look for assignment like: a[..] = b, where both a and b are numpy arrays, and
    try to eliminate array b by expanding a with an extra dimension.
    """
    blocks = func_ir.blocks
    cfg = compute_cfg_from_blocks(blocks)
    usedefs = compute_use_defs(blocks)
    empty_deadmap = dict([(label, set()) for label in blocks.keys()])
    livemap = compute_live_variables(cfg, blocks, usedefs.defmap, empty_deadmap)

    def find_array_def(arr):
        """Find numpy array definition such as
            arr = numba.unsafe.ndarray.empty_inferred(...).
        If it is arr = b[...], find array definition of b recursively.
        """
        arr_def = get_definition(func_ir, arr)
        _make_debug_print("find_array_def")(arr, arr_def)
        if isinstance(arr_def, ir.Expr):
            if guard(_find_unsafe_empty_inferred, func_ir, arr_def):
                return arr_def
            elif arr_def.op == 'getitem':
                return find_array_def(arr_def.value)
        raise GuardException

    def fix_dependencies(expr, varlist):
        """Double check if all variables in varlist are defined before
        expr is used. Try to move constant definition when the check fails.
        Bails out by raising GuardException if it can't be moved.
        """
        debug_print = _make_debug_print("fix_dependencies")
        for label, block in blocks.items():
            scope = block.scope
            body = block.body
            defined = set()
            for i in range(len(body)):
                inst = body[i]
                if isinstance(inst, ir.Assign):
                    defined.add(inst.target.name)
                    if inst.value is expr:
                        new_varlist = []
                        for var in varlist:
                            # var must be defined before this inst, or live
                            # and not later defined.
                            if (var.name in defined or
                                (var.name in livemap[label] and
                                 not (var.name in usedefs.defmap[label]))):
                                debug_print(var.name, " already defined")
                                new_varlist.append(var)
                            else:
                                debug_print(var.name, " not yet defined")
                                var_def = get_definition(func_ir, var.name)
                                if isinstance(var_def, ir.Const):
                                    loc = var.loc
                                    new_var = ir.Var(scope, mk_unique_var("new_var"), loc)
                                    new_const = ir.Const(var_def.value, loc)
                                    new_vardef = _new_definition(func_ir,
                                                    new_var, new_const, loc)
                                    new_body = []
                                    new_body.extend(body[:i])
                                    new_body.append(new_vardef)
                                    new_body.extend(body[i:])
                                    block.body = new_body
                                    new_varlist.append(new_var)
                                else:
                                    raise GuardException
                        return new_varlist
        # when expr is not found in block
        raise GuardException

    def fix_array_assign(stmt):
        """For assignment like lhs[idx] = rhs, where both lhs and rhs are arrays, do the
        following:
        1. find the definition of rhs, which has to be a call to numba.unsafe.ndarray.empty_inferred
        2. find the source array creation for lhs, insert an extra dimension of size of b.
        3. replace the definition of rhs = numba.unsafe.ndarray.empty_inferred(...) with rhs = lhs[idx]
        """
        require(isinstance(stmt, ir.SetItem))
        require(isinstance(stmt.value, ir.Var))
        debug_print = _make_debug_print("fix_array_assign")
        debug_print("found SetItem: ", stmt)
        lhs = stmt.target
        # Find the source array creation of lhs
        lhs_def = find_array_def(lhs)
        debug_print("found lhs_def: ", lhs_def)
        rhs_def = get_definition(func_ir, stmt.value)
        debug_print("found rhs_def: ", rhs_def)
        require(isinstance(rhs_def, ir.Expr))
        if rhs_def.op == 'cast':
            rhs_def = get_definition(func_ir, rhs_def.value)
            require(isinstance(rhs_def, ir.Expr))
        require(_find_unsafe_empty_inferred(func_ir, rhs_def))
        # Find the array dimension of rhs
        dim_def = get_definition(func_ir, rhs_def.args[0])
        require(isinstance(dim_def, ir.Expr) and dim_def.op == 'build_tuple')
        debug_print("dim_def = ", dim_def)
        extra_dims = [ get_definition(func_ir, x, lhs_only=True) for x in dim_def.items ]
        debug_print("extra_dims = ", extra_dims)
        # Expand size tuple when creating lhs_def with extra_dims
        size_tuple_def = get_definition(func_ir, lhs_def.args[0])
        require(isinstance(size_tuple_def, ir.Expr) and size_tuple_def.op == 'build_tuple')
        debug_print("size_tuple_def = ", size_tuple_def)
        extra_dims = fix_dependencies(size_tuple_def, extra_dims)
        size_tuple_def.items += extra_dims
        # In-place modify rhs_def to be getitem
        rhs_def.op = 'getitem'
        rhs_def.value = get_definition(func_ir, lhs, lhs_only=True)
        rhs_def.index = stmt.index
        del rhs_def._kws['func']
        del rhs_def._kws['args']
        del rhs_def._kws['vararg']
        del rhs_def._kws['kws']
        # success
        return True

    for label in find_topo_order(func_ir.blocks):
        block = func_ir.blocks[label]
        for stmt in block.body:
            if guard(fix_array_assign, stmt):
                block.body.remove(stmt)

def _new_definition(func_ir, var, value, loc):
    func_ir._definitions[var.name] = [value]
    return ir.Assign(value=value, target=var, loc=loc)

@rewrites.register_rewrite('after-inference')
class RewriteArrayOfConsts(rewrites.Rewrite):
    '''The RewriteArrayOfConsts class is responsible for finding
    1D array creations from a constant list, and rewriting it into
    direct initialization of array elements without creating the list.
    '''
    def __init__(self, state, *args, **kws):
        self.typingctx = state.typingctx
        super(RewriteArrayOfConsts, self).__init__(*args, **kws)

    def match(self, func_ir, block, typemap, calltypes):
        if len(calltypes) == 0:
            return False
        self.crnt_block = block
        self.new_body = guard(_inline_const_arraycall, block, func_ir,
                              self.typingctx, typemap, calltypes)
        return self.new_body != None

    def apply(self):
        self.crnt_block.body = self.new_body
        return self.crnt_block


def _inline_const_arraycall(block, func_ir, context, typemap, calltypes):
    """Look for array(list) call where list is a constant list created by build_list,
    and turn them into direct array creation and initialization, if the following
    conditions are met:
      1. The build_list call immediate preceeds the array call;
      2. The list variable is no longer live after array call;
    If any condition check fails, no modification will be made.
    """
    debug_print = _make_debug_print("inline_const_arraycall")
    scope = block.scope

    def inline_array(array_var, expr, stmts, list_vars, dels):
        """Check to see if the given "array_var" is created from a list
        of constants, and try to inline the list definition as array
        initialization.

        Extra statements produced with be appended to "stmts".
        """
        callname = guard(find_callname, func_ir, expr)
        require(callname and callname[1] == 'numpy' and callname[0] == 'array')
        require(expr.args[0].name in list_vars)
        ret_type = calltypes[expr].return_type
        require(isinstance(ret_type, types.ArrayCompatible) and
                           ret_type.ndim == 1)
        loc = expr.loc
        list_var = expr.args[0]
        # Get the type of the array to be created.
        array_typ = typemap[array_var.name]
        debug_print("inline array_var = ", array_var, " list_var = ", list_var)
        # Get the element type of the array to be created.
        dtype = array_typ.dtype
        # Get the sequence of operations to provide values to the new array.
        seq, _ = find_build_sequence(func_ir, list_var)
        size = len(seq)
        # Create a tuple to pass to empty below to specify the new array size.
        size_var = ir.Var(scope, mk_unique_var("size"), loc)
        size_tuple_var = ir.Var(scope, mk_unique_var("size_tuple"), loc)
        size_typ = types.intp
        size_tuple_typ = types.UniTuple(size_typ, 1)
        typemap[size_var.name] = size_typ
        typemap[size_tuple_var.name] = size_tuple_typ
        stmts.append(_new_definition(func_ir, size_var,
                 ir.Const(size, loc=loc), loc))
        stmts.append(_new_definition(func_ir, size_tuple_var,
                 ir.Expr.build_tuple(items=[size_var], loc=loc), loc))

        # The general approach is to create an empty array and then fill
        # the elements in one-by-one from their specificiation.

        # Get the numpy type to pass to empty.
        nptype = types.DType(dtype)

        # Create a variable to hold the numpy empty function.
        empty_func = ir.Var(scope, mk_unique_var("empty_func"), loc)
        fnty = get_np_ufunc_typ(np.empty)
        sig = context.resolve_function_type(fnty, (size_typ,), {'dtype':nptype})

        typemap[empty_func.name] = fnty

        stmts.append(_new_definition(func_ir, empty_func,
                         ir.Global('empty', np.empty, loc=loc), loc))

        # We pass two arguments to empty, first the size tuple and second
        # the dtype of the new array.  Here, we created typ_var which is
        # the dtype argument of the new array.  typ_var in turn is created
        # by getattr of the dtype string on the numpy module.

        # Create var for numpy module.
        g_np_var = ir.Var(scope, mk_unique_var("$np_g_var"), loc)
        typemap[g_np_var.name] = types.misc.Module(np)
        g_np = ir.Global('np', np, loc)
        stmts.append(_new_definition(func_ir, g_np_var, g_np, loc))

        # Create var for result of numpy.<dtype>.
        typ_var = ir.Var(scope, mk_unique_var("$np_typ_var"), loc)
        typemap[typ_var.name] = nptype
        dtype_str = str(dtype)
        if dtype_str == 'bool':
            dtype_str = 'bool_'
        # Get dtype attribute of numpy module.
        np_typ_getattr = ir.Expr.getattr(g_np_var, dtype_str, loc)
        stmts.append(_new_definition(func_ir, typ_var, np_typ_getattr, loc))

        # Create the call to numpy.empty passing the size tuple and dtype var.
        empty_call = ir.Expr.call(empty_func, [size_var, typ_var], {}, loc=loc)
        calltypes[empty_call] = typing.signature(array_typ, size_typ, nptype)
        stmts.append(_new_definition(func_ir, array_var, empty_call, loc))

        # Fill in the new empty array one-by-one.
        for i in range(size):
            index_var = ir.Var(scope, mk_unique_var("index"), loc)
            index_typ = types.intp
            typemap[index_var.name] = index_typ
            stmts.append(_new_definition(func_ir, index_var,
                    ir.Const(i, loc), loc))
            setitem = ir.SetItem(array_var, index_var, seq[i], loc)
            calltypes[setitem] = typing.signature(types.none, array_typ,
                                                  index_typ, dtype)
            stmts.append(setitem)

        stmts.extend(dels)
        return True

    class State(object):
        """
        This class is used to hold the state in the following loop so as to make
        it easy to reset the state of the variables tracking the various
        statement kinds
        """

        def __init__(self):
            # list_vars keep track of the variable created from the latest
            # build_list instruction, as well as its synonyms.
            self.list_vars = []
            # dead_vars keep track of those in list_vars that are considered dead.
            self.dead_vars = []
            # list_items keep track of the elements used in build_list.
            self.list_items = []
            self.stmts = []
            # dels keep track of the deletion of list_items, which will need to be
            # moved after array initialization.
            self.dels = []
            # tracks if a modification has taken place
            self.modified = False

        def reset(self):
            """
            Resets the internal state of the variables used for tracking
            """
            self.list_vars = []
            self.dead_vars = []
            self.list_items = []
            self.dels = []

        def list_var_used(self, inst):
            """
            Returns True if the list being analysed is used between the
            build_list and the array call.
            """
            return any([x.name in self.list_vars for x in inst.list_vars()])

    state = State()

    for inst in block.body:
        if isinstance(inst, ir.Assign):
            if isinstance(inst.value, ir.Var):
                if inst.value.name in state.list_vars:
                    state.list_vars.append(inst.target.name)
                    state.stmts.append(inst)
                    continue
            elif isinstance(inst.value, ir.Expr):
                expr = inst.value
                if expr.op == 'build_list':
                    # new build_list encountered, reset state
                    state.reset()
                    state.list_items = [x.name for x in expr.items]
                    state.list_vars = [inst.target.name]
                    state.stmts.append(inst)
                    continue
                elif expr.op == 'call' and expr in calltypes:
                    arr_var = inst.target
                    if guard(inline_array, inst.target, expr,
                             state.stmts, state.list_vars, state.dels):
                        state.modified = True
                        continue
        elif isinstance(inst, ir.Del):
            removed_var = inst.value
            if removed_var in state.list_items:
                state.dels.append(inst)
                continue
            elif removed_var in state.list_vars:
                # one of the list_vars is considered dead.
                state.dead_vars.append(removed_var)
                state.list_vars.remove(removed_var)
                state.stmts.append(inst)
                if state.list_vars == []:
                    # if all list_vars are considered dead, we need to filter
                    # them out from existing stmts to completely remove
                    # build_list.
                    # Note that if a translation didn't take place, dead_vars
                    # will also be empty when we reach this point.
                    body = []
                    for inst in state.stmts:
                        if ((isinstance(inst, ir.Assign) and
                             inst.target.name in state.dead_vars) or
                             (isinstance(inst, ir.Del) and
                             inst.value in state.dead_vars)):
                            continue
                        body.append(inst)
                    state.stmts = body
                    state.dead_vars = []
                    state.modified = True
                    continue
        state.stmts.append(inst)

        # If the list is used in any capacity between build_list and array
        # call, then we must call off the translation for this list because
        # it could be mutated and list_items would no longer be applicable.
        if state.list_var_used(inst):
            state.reset()

    return state.stmts if state.modified else None<|MERGE_RESOLUTION|>--- conflicted
+++ resolved
@@ -328,39 +328,8 @@
     _debug_dump(callee_ir)
 
     # 3. replace formal parameters with actual arguments
-<<<<<<< HEAD
-    if call_expr.op == 'call':
-        args = list(call_expr.args)
-    elif call_expr.op == 'getattr':
-        args = [call_expr.value]
-    else:
-        raise TypeError("Unsupported ir.Expr.{}".format(call_expr.op))
-    if callee_defaults:
-        debug_print("defaults = ", callee_defaults)
-        if isinstance(callee_defaults, tuple): # Python 3.5
-            defaults_list = []
-            for x in callee_defaults:
-                if isinstance(x, ir.Var):
-                    defaults_list.append(x)
-                else:
-                    # this branch is predominantly for kwargs from inlinable
-                    # functions
-                    loc = block.body[i].loc
-                    defaults_list.append(ir.Const(value=x, loc=loc))
-            args = args + defaults_list
-        elif isinstance(callee_defaults, ir.Var) or isinstance(callee_defaults, str):
-            defaults = func_ir.get_definition(callee_defaults)
-            assert(isinstance(defaults, ir.Const))
-            loc = defaults.loc
-            args = args + [ir.Const(value=v, loc=loc)
-                           for v in defaults.value]
-        else:
-            raise NotImplementedError(
-                "Unsupported defaults to make_function: {}".format(defaults))
-=======
     args = _get_callee_args(call_expr, callee, block.body[i].loc, func_ir)
 
->>>>>>> c21e1b31
     debug_print("After arguments rename: ")
     _debug_dump(callee_ir)
 
@@ -445,7 +414,13 @@
     """Get arguments for calling 'callee', including the default arguments.
     keyword arguments are currently only handled when 'callee' is a function.
     """
-    args = list(call_expr.args)
+    if call_expr.op == 'call':
+        args = list(call_expr.args)
+    elif call_expr.op == 'getattr':
+        args = [call_expr.value]
+    else:
+        raise TypeError("Unsupported ir.Expr.{}".format(call_expr.op))
+
     debug_print = _make_debug_print("inline_closure_call default handling")
 
     # handle defaults and kw arguments using pysignature if callee is function
