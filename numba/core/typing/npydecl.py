import warnings

import numpy as np
import operator

from numba.core import types, utils, config
from numba.core.typing.templates import (AttributeTemplate, AbstractTemplate,
                                         CallableTemplate, Registry, signature)

from numba.np.numpy_support import (ufunc_find_matching_loop,
                             supported_ufunc_loop, as_dtype,
                             from_dtype, as_dtype, resolve_output_type,
                             carray, farray, _ufunc_loop_sig)
from numba.core.errors import TypingError, NumbaPerformanceWarning
from numba import pndindex
from numba.core.overload_glue import glue_typing

registry = Registry()
infer = registry.register
infer_global = registry.register_global
infer_getattr = registry.register_attr


class Numpy_rules_ufunc(AbstractTemplate):
    @classmethod
    def _handle_inputs(cls, ufunc, args, kws):
        """
        Process argument types to a given *ufunc*.
        Returns a (base types, explicit outputs, ndims, layout) tuple where:
        - `base types` is a tuple of scalar types for each input
        - `explicit outputs` is a tuple of explicit output types (arrays)
        - `ndims` is the number of dimensions of the loop and also of
          any outputs, explicit or implicit
        - `layout` is the layout for any implicit output to be allocated
        """
        nin = ufunc.nin
        nout = ufunc.nout
        nargs = ufunc.nargs

        # preconditions
        assert nargs == nin + nout

        if len(args) < nin:
            msg = "ufunc '{0}': not enough arguments ({1} found, {2} required)"
            raise TypingError(msg=msg.format(ufunc.__name__, len(args), nin))

        if len(args) > nargs:
            msg = "ufunc '{0}': too many arguments ({1} found, {2} maximum)"
            raise TypingError(msg=msg.format(ufunc.__name__, len(args), nargs))

        args = [a.as_array if isinstance(a, types.ArrayCompatible) else a
                for a in args]
        arg_ndims = [a.ndim if isinstance(a, types.ArrayCompatible) else 0
                     for a in args]
        ndims = max(arg_ndims)

        # explicit outputs must be arrays (no explicit scalar return values supported)
        explicit_outputs = args[nin:]

        # all the explicit outputs must match the number max number of dimensions
        if not all(d == ndims for d in arg_ndims[nin:]):
            msg = "ufunc '{0}' called with unsuitable explicit output arrays."
            raise TypingError(msg=msg.format(ufunc.__name__))

        if not all(isinstance(output, types.ArrayCompatible)
                   for output in explicit_outputs):
            msg = "ufunc '{0}' called with an explicit output that is not an array"
            raise TypingError(msg=msg.format(ufunc.__name__))

        if not all(output.mutable for output in explicit_outputs):
            msg = "ufunc '{0}' called with an explicit output that is read-only"
            raise TypingError(msg=msg.format(ufunc.__name__))

        # find the kernel to use, based only in the input types (as does NumPy)
        base_types = [x.dtype if isinstance(x, types.ArrayCompatible) else x
                      for x in args]

        # Figure out the output array layout, if needed.
        layout = None
        if ndims > 0 and (len(explicit_outputs) < ufunc.nout):
            layout = 'C'
            layouts = [x.layout if isinstance(x, types.ArrayCompatible) else ''
                       for x in args]

            # Prefer C contig if any array is C contig.
            # Next, prefer F contig.
            # Defaults to C contig if not layouts are C/F.
            if 'C' not in layouts and 'F' in layouts:
                layout = 'F'

        return base_types, explicit_outputs, ndims, layout

    @property
    def ufunc(self):
        return self.key

    def generic(self, args, kws):
        ufunc = self.ufunc
        base_types, explicit_outputs, ndims, layout = self._handle_inputs(
            ufunc, args, kws)
        ufunc_loop = ufunc_find_matching_loop(ufunc, base_types)
        if ufunc_loop is None:
            raise TypingError("can't resolve ufunc {0} for types {1}".format(ufunc.__name__, args))

        # check if all the types involved in the ufunc loop are supported in this mode
        if not supported_ufunc_loop(ufunc, ufunc_loop):
            msg = "ufunc '{0}' using the loop '{1}' not supported in this mode"
            raise TypingError(msg=msg.format(ufunc.__name__, ufunc_loop.ufunc_sig))

        # if there is any explicit output type, check that it is valid
        explicit_outputs_np = [as_dtype(tp.dtype) for tp in explicit_outputs]

        # Numpy will happily use unsafe conversions (although it will actually warn)
        if not all (np.can_cast(fromty, toty, 'unsafe') for (fromty, toty) in
                    zip(ufunc_loop.numpy_outputs, explicit_outputs_np)):
            msg = "ufunc '{0}' can't cast result to explicit result type"
            raise TypingError(msg=msg.format(ufunc.__name__))

        # A valid loop was found that is compatible. The result of type inference should
        # be based on the explicit output types, and when not available with the type given
        # by the selected NumPy loop
        out = list(explicit_outputs)
        implicit_output_count = ufunc.nout - len(explicit_outputs)
        if implicit_output_count > 0:
            # XXX this is sometimes wrong for datetime64 and timedelta64,
            # as ufunc_find_matching_loop() doesn't do any type inference
            ret_tys = ufunc_loop.outputs[-implicit_output_count:]
            if ndims > 0:
                assert layout is not None
                # If either of the types involved in the ufunc operation have a
                # __array_ufunc__ method then invoke the first such one to
                # determine the output type of the ufunc.
                array_ufunc_type = None
                for a in args:
                    if hasattr(a, "__array_ufunc__"):
                        array_ufunc_type = a
                        break
                output_type = types.Array
                if array_ufunc_type is not None:
                    output_type = array_ufunc_type.__array_ufunc__(ufunc, "__call__", *args, **kws)
                    # Eventually better error handling!  FIX ME!
                    assert(output_type is not None)

                ret_tys = [output_type(dtype=ret_ty, ndim=ndims, layout=layout)
                           for ret_ty in ret_tys]
                ret_tys = [resolve_output_type(self.context, args, ret_ty)
                           for ret_ty in ret_tys]
            out.extend(ret_tys)

        return _ufunc_loop_sig(out, args)


class NumpyRulesArrayOperator(Numpy_rules_ufunc):
    _op_map = {
        operator.add: "add",
        operator.sub: "subtract",
        operator.mul: "multiply",
        operator.truediv: "true_divide",
        operator.floordiv: "floor_divide",
        operator.mod: "remainder",
        operator.pow: "power",
        operator.lshift: "left_shift",
        operator.rshift: "right_shift",
        operator.and_: "bitwise_and",
        operator.or_: "bitwise_or",
        operator.xor: "bitwise_xor",
        operator.eq: "equal",
        operator.gt: "greater",
        operator.ge: "greater_equal",
        operator.lt: "less",
        operator.le: "less_equal",
        operator.ne: "not_equal",
    }

    @property
    def ufunc(self):
        return getattr(np, self._op_map[self.key])

    @classmethod
    def install_operations(cls):
        for op, ufunc_name in cls._op_map.items():
            infer_global(op)(
                type("NumpyRulesArrayOperator_" + ufunc_name, (cls,), dict(key=op))
            )

    def generic(self, args, kws):
        '''Overloads and calls base class generic() method, returning
        None if a TypingError occurred.

        Returning None for operators is important since operators are
        heavily overloaded, and by suppressing type errors, we allow
        type inference to check other possibilities before giving up
        (particularly user-defined operators).
        '''
        try:
            sig = super(NumpyRulesArrayOperator, self).generic(args, kws)
        except TypingError:
            return None
        if sig is None:
            return None
        args = sig.args
        # Only accept at least one array argument, otherwise the operator
        # doesn't involve Numpy's ufunc machinery.
        if not any(isinstance(arg, types.ArrayCompatible)
                   for arg in args):
            return None
        return sig


_binop_map = NumpyRulesArrayOperator._op_map

class NumpyRulesInplaceArrayOperator(NumpyRulesArrayOperator):
    _op_map = {
        operator.iadd: "add",
        operator.isub: "subtract",
        operator.imul: "multiply",
        operator.itruediv: "true_divide",
        operator.ifloordiv: "floor_divide",
        operator.imod: "remainder",
        operator.ipow: "power",
        operator.ilshift: "left_shift",
        operator.irshift: "right_shift",
        operator.iand: "bitwise_and",
        operator.ior: "bitwise_or",
        operator.ixor: "bitwise_xor",
    }

    def generic(self, args, kws):
        # Type the inplace operator as if an explicit output was passed,
        # to handle type resolution correctly.
        # (for example int8[:] += int16[:] should use an int8[:] output,
        #  not int16[:])
        lhs, rhs = args
        if not isinstance(lhs, types.ArrayCompatible):
            return
        args = args + (lhs,)
        sig = super(NumpyRulesInplaceArrayOperator, self).generic(args, kws)
        # Strip off the fake explicit output
        assert len(sig.args) == 3
        real_sig = signature(sig.return_type, *sig.args[:2])
        return real_sig


class NumpyRulesUnaryArrayOperator(NumpyRulesArrayOperator):
    _op_map = {
        operator.pos: "positive",
        operator.neg: "negative",
        operator.invert: "invert",
    }

    def generic(self, args, kws):
        assert not kws
        if len(args) == 1 and isinstance(args[0], types.ArrayCompatible):
            return super(NumpyRulesUnaryArrayOperator, self).generic(args, kws)


# list of unary ufuncs to register

_math_operations = [ "add", "subtract", "multiply",
                     "logaddexp", "logaddexp2", "true_divide",
                     "floor_divide", "negative", "positive", "power",
                     "remainder", "fmod", "absolute",
                     "rint", "sign", "conjugate", "exp", "exp2",
                     "log", "log2", "log10", "expm1", "log1p",
                     "sqrt", "square", "reciprocal",
                     "divide", "mod", "divmod", "abs", "fabs" , "gcd", "lcm"]

_trigonometric_functions = [ "sin", "cos", "tan", "arcsin",
                             "arccos", "arctan", "arctan2",
                             "hypot", "sinh", "cosh", "tanh",
                             "arcsinh", "arccosh", "arctanh",
                             "deg2rad", "rad2deg", "degrees",
                             "radians" ]

_bit_twiddling_functions = ["bitwise_and", "bitwise_or",
                            "bitwise_xor", "invert",
                            "left_shift", "right_shift",
                            "bitwise_not" ]

_comparison_functions = [ "greater", "greater_equal", "less",
                          "less_equal", "not_equal", "equal",
                          "logical_and", "logical_or",
                          "logical_xor", "logical_not",
                          "maximum", "minimum", "fmax", "fmin" ]

_floating_functions = [ "isfinite", "isinf", "isnan", "signbit",
                        "copysign", "nextafter", "modf", "ldexp",
                        "frexp", "floor", "ceil", "trunc",
                        "spacing" ]

_logic_functions = [ "isnat" ]


# This is a set of the ufuncs that are not yet supported by Lowering. In order
# to trigger no-python mode we must not register them until their Lowering is
# implemented.
#
# It also works as a nice TODO list for ufunc support :)
_unsupported = set([ 'frexp',
                     'modf',
                 ])

# A list of ufuncs that are in fact aliases of other ufuncs. They need to insert the
# resolve method, but not register the ufunc itself
_aliases = set(["bitwise_not", "mod", "abs"])

# In python3 np.divide is mapped to np.true_divide
if np.divide == np.true_divide:
    _aliases.add("divide")

def _numpy_ufunc(name):
    func = getattr(np, name)
    class typing_class(Numpy_rules_ufunc):
        key = func

    typing_class.__name__ = "resolve_{0}".format(name)

    if not name in _aliases:
        infer_global(func, types.Function(typing_class))

all_ufuncs = sum([_math_operations, _trigonometric_functions,
                  _bit_twiddling_functions, _comparison_functions,
                  _floating_functions, _logic_functions], [])

supported_ufuncs = [x for x in all_ufuncs if x not in _unsupported]

for func in supported_ufuncs:
    _numpy_ufunc(func)

all_ufuncs = [getattr(np, name) for name in all_ufuncs]
supported_ufuncs = [getattr(np, name) for name in supported_ufuncs]

NumpyRulesUnaryArrayOperator.install_operations()
NumpyRulesArrayOperator.install_operations()
NumpyRulesInplaceArrayOperator.install_operations()

supported_array_operators = set(
    NumpyRulesUnaryArrayOperator._op_map.keys()
).union(
    NumpyRulesArrayOperator._op_map.keys()
).union(
    NumpyRulesInplaceArrayOperator._op_map.keys()
)

del _math_operations, _trigonometric_functions, _bit_twiddling_functions
del _comparison_functions, _floating_functions, _unsupported
del _aliases, _numpy_ufunc


# -----------------------------------------------------------------------------
# Install global helpers for array methods.

class Numpy_method_redirection(AbstractTemplate):
    """
    A template redirecting a Numpy global function (e.g. np.sum) to an
    array method of the same name (e.g. ndarray.sum).
    """

    # Arguments like *axis* can specialize on literals but also support
    # non-literals
    prefer_literal = True

    def generic(self, args, kws):
        pysig = None
        if kws:
            if self.method_name == 'sum':
                if 'axis' in kws and 'dtype' not in kws:
                    def sum_stub(arr, axis):
                        pass
                    pysig = utils.pysignature(sum_stub)
                elif 'dtype' in kws and 'axis' not in kws:
                    def sum_stub(arr, dtype):
                        pass
                    pysig = utils.pysignature(sum_stub)
                elif 'dtype' in kws and 'axis' in kws:
                    def sum_stub(arr, axis, dtype):
                        pass
                    pysig = utils.pysignature(sum_stub)
            elif self.method_name == 'argsort':
                def argsort_stub(arr, kind='quicksort'):
                    pass
                pysig = utils.pysignature(argsort_stub)
            else:
                fmt = "numba doesn't support kwarg for {}"
                raise TypingError(fmt.format(self.method_name))

        arr = args[0]
        # This will return a BoundFunction
        meth_ty = self.context.resolve_getattr(arr, self.method_name)
        # Resolve arguments on the bound function
        meth_sig = self.context.resolve_function_type(meth_ty, args[1:], kws)
        if meth_sig is not None:
            return meth_sig.as_function().replace(pysig=pysig)


# Function to glue attributes onto the numpy-esque object
def _numpy_redirect(fname):
    numpy_function = getattr(np, fname)
    cls = type("Numpy_redirect_{0}".format(fname), (Numpy_method_redirection,),
               dict(key=numpy_function, method_name=fname))
    infer_global(numpy_function, types.Function(cls))

for func in ['min', 'max', 'sum', 'prod', 'mean', 'var', 'std',
             'cumsum', 'cumprod', 'argmin', 'argmax', 'argsort',
             'nonzero', 'ravel']:
    _numpy_redirect(func)


# -----------------------------------------------------------------------------
# Numpy scalar constructors

# Register np.int8, etc. as converters to the equivalent Numba types
np_types = set(getattr(np, str(nb_type)) for nb_type in types.number_domain)
np_types.add(np.bool_)
# Those may or may not be aliases (depending on the Numpy build / version)
np_types.add(np.intc)
np_types.add(np.intp)
np_types.add(np.uintc)
np_types.add(np.uintp)


def register_number_classes(register_global):
    for np_type in np_types:
        nb_type = getattr(types, np_type.__name__)

        register_global(np_type, types.NumberClass(nb_type))


register_number_classes(infer_global)


# -----------------------------------------------------------------------------
# Numpy array constructors

def parse_shape(shape):
    """
    Given a shape, return the number of dimensions.
    """
    ndim = None
    if isinstance(shape, types.Integer):
        ndim = 1
    elif isinstance(shape, (types.Tuple, types.UniTuple)):
        if all(isinstance(s, types.Integer) for s in shape):
            ndim = len(shape)
    return ndim

def parse_dtype(dtype):
    """
    Return the dtype of a type, if it is either a DtypeSpec (used for most
    dtypes) or a TypeRef (used for record types).
    """
    if isinstance(dtype, types.DTypeSpec):
        return dtype.dtype
    elif isinstance(dtype, types.TypeRef):
        return dtype.instance_type
    elif isinstance(dtype, types.StringLiteral):
        dtstr = dtype.literal_value
        try:
            dt = np.dtype(dtstr)
        except TypeError:
            msg = f"Invalid NumPy dtype specified: '{dtstr}'"
            raise TypingError(msg)
        return from_dtype(dt)

def _parse_nested_sequence(context, typ):
    """
    Parse a (possibly 0d) nested sequence type.
    A (ndim, dtype) tuple is returned.  Note the sequence may still be
    heterogeneous, as long as it converts to the given dtype.
    """
    if isinstance(typ, (types.Buffer,)):
        raise TypingError("%r not allowed in a homogeneous sequence" % typ)
    elif isinstance(typ, (types.Sequence,)):
        n, dtype = _parse_nested_sequence(context, typ.dtype)
        return n + 1, dtype
    elif isinstance(typ, (types.BaseTuple,)):
        if typ.count == 0:
            # Mimick Numpy's behaviour
            return 1, types.float64
        n, dtype = _parse_nested_sequence(context, typ[0])
        dtypes = [dtype]
        for i in range(1, typ.count):
            _n, dtype = _parse_nested_sequence(context, typ[i])
            if _n != n:
                raise TypingError("type %r does not have a regular shape"
                                  % (typ,))
            dtypes.append(dtype)
        dtype = context.unify_types(*dtypes)
        if dtype is None:
            raise TypingError("cannot convert %r to a homogeneous type" % typ)
        return n + 1, dtype
    else:
        # Scalar type => check it's valid as a Numpy array dtype
        as_dtype(typ)
        return 0, typ


@glue_typing(np.array)
class NpArray(CallableTemplate):
    """
    Typing template for np.array().
    """

    def generic(self):
        def typer(object, dtype=None):
            ndim, seq_dtype = _parse_nested_sequence(self.context, object)
            if dtype is None:
                dtype = seq_dtype
            else:
                dtype = parse_dtype(dtype)
                if dtype is None:
                    return
            return types.Array(dtype, ndim, 'C')

        return typer


@glue_typing(np.empty)
@glue_typing(np.zeros)
@glue_typing(np.ones)
class NdConstructor(CallableTemplate):
    """
    Typing template for np.empty(), .zeros(), .ones().
    """

    def generic(self):
        def typer(shape, dtype=None):
            if dtype is None:
                nb_dtype = types.double
            else:
                nb_dtype = parse_dtype(dtype)

            ndim = parse_shape(shape)
            if nb_dtype is not None and ndim is not None:
                return types.Array(dtype=nb_dtype, ndim=ndim, layout='C')

        return typer


<<<<<<< HEAD
@infer_global(np.empty_like)
@infer_global(np.zeros_like)
@infer_global(np.ones_like)
=======
@glue_typing(np.empty_like)
@glue_typing(np.zeros_like)
@glue_typing(np.ones_like)
>>>>>>> 3497fb20
class NdConstructorLike(CallableTemplate):
    """
    Typing template for np.empty_like(), .zeros_like(), .ones_like().
    """

    def generic(self):
        """
        np.empty_like(array) -> empty array of the same shape and layout
        np.empty_like(scalar) -> empty 0-d array of the scalar type
        """
        def typer(arg, dtype=None):
            if dtype is not None:
                nb_dtype = parse_dtype(dtype)
            elif isinstance(arg, types.Array):
                nb_dtype = arg.dtype
            else:
                nb_dtype = arg
            if nb_dtype is not None:
                if isinstance(arg, types.Array):
                    layout = arg.layout if arg.layout != 'A' else 'C'
                    return arg.copy(dtype=nb_dtype, layout=layout, readonly=False)
                else:
                    return types.Array(nb_dtype, 0, 'C')

        return typer


<<<<<<< HEAD
@infer_global(np.full)
=======
@glue_typing(np.full)
>>>>>>> 3497fb20
class NdFull(CallableTemplate):

    def generic(self):
        def typer(shape, fill_value, dtype=None):
            if dtype is None:
                nb_dtype = fill_value
            else:
                nb_dtype = parse_dtype(dtype)

            ndim = parse_shape(shape)
            if nb_dtype is not None and ndim is not None:
                return types.Array(dtype=nb_dtype, ndim=ndim, layout='C')

        return typer

<<<<<<< HEAD

@infer_global(np.full_like)
=======
@glue_typing(np.full_like)
>>>>>>> 3497fb20
class NdFullLike(CallableTemplate):

    def generic(self):
        """
        np.full_like(array, val) -> array of the same shape and layout
        np.full_like(scalar, val) -> 0-d array of the scalar type
        """
        def typer(arg, fill_value, dtype=None):
            if dtype is not None:
                nb_dtype = parse_dtype(dtype)
            elif isinstance(arg, types.Array):
                nb_dtype = arg.dtype
            else:
                nb_dtype = arg
            if nb_dtype is not None:
                if isinstance(arg, types.Array):
                    return arg.copy(dtype=nb_dtype, readonly=False)
                else:
                    return types.Array(dtype=nb_dtype, ndim=0, layout='C')

        return typer


@glue_typing(np.identity)
class NdIdentity(AbstractTemplate):

    def generic(self, args, kws):
        assert not kws
        n = args[0]
        if not isinstance(n, types.Integer):
            return
        if len(args) >= 2:
            nb_dtype = parse_dtype(args[1])
        else:
            nb_dtype = types.float64

        if nb_dtype is not None:
            return_type = types.Array(ndim=2, dtype=nb_dtype, layout='C')
            return signature(return_type, *args)


def _infer_dtype_from_inputs(inputs):
    return dtype


@glue_typing(np.linspace)
class NdLinspace(AbstractTemplate):

    def generic(self, args, kws):
        assert not kws
        bounds = args[:2]
        if not all(isinstance(arg, types.Number) for arg in bounds):
            return
        if len(args) >= 3:
            num = args[2]
            if not isinstance(num, types.Integer):
                return
        if len(args) >= 4:
            # Not supporting the other arguments as it would require
            # keyword arguments for reasonable use.
            return
        if any(isinstance(arg, types.Complex) for arg in bounds):
            dtype = types.complex128
        else:
            dtype = types.float64
        return_type = types.Array(ndim=1, dtype=dtype, layout='C')
        return signature(return_type, *args)


@glue_typing(np.frombuffer)
class NdFromBuffer(CallableTemplate):

    def generic(self):
        def typer(buffer, dtype=None):
            if not isinstance(buffer, types.Buffer) or buffer.layout != 'C':
                return
            if dtype is None:
                nb_dtype = types.float64
            else:
                nb_dtype = parse_dtype(dtype)

            if nb_dtype is not None:
                return types.Array(dtype=nb_dtype, ndim=1, layout='C',
                                   readonly=not buffer.mutable)

        return typer


@glue_typing(np.sort)
class NdSort(CallableTemplate):

    def generic(self):
        def typer(a):
            if isinstance(a, types.Array) and a.ndim == 1:
                return a

        return typer


@glue_typing(np.asfortranarray)
class AsFortranArray(CallableTemplate):

    def generic(self):
        def typer(a):
            if isinstance(a, types.Array):
                return a.copy(layout='F', ndim=max(a.ndim, 1))

        return typer


@glue_typing(np.ascontiguousarray)
class AsContiguousArray(CallableTemplate):

    def generic(self):
        def typer(a):
            if isinstance(a, types.Array):
                return a.copy(layout='C', ndim=max(a.ndim, 1))

        return typer


@glue_typing(np.copy)
class NdCopy(CallableTemplate):

    def generic(self):
        def typer(a):
            if isinstance(a, types.Array):
                layout = 'F' if a.layout == 'F' else 'C'
                return a.copy(layout=layout, readonly=False)

        return typer


@glue_typing(np.expand_dims)
class NdExpandDims(CallableTemplate):

    def generic(self):
        def typer(a, axis):
            if (not isinstance(a, types.Array)
                or not isinstance(axis, types.Integer)):
                return

            layout = a.layout if a.ndim <= 1 else 'A'
            return a.copy(ndim=a.ndim + 1, layout=layout)

        return typer


class BaseAtLeastNdTemplate(AbstractTemplate):

    def generic(self, args, kws):
        assert not kws
        if not args or not all(isinstance(a, types.Array) for a in args):
            return

        rets = [self.convert_array(a) for a in args]
        if len(rets) > 1:
            retty = types.BaseTuple.from_types(rets)
        else:
            retty = rets[0]
        return signature(retty, *args)


@glue_typing(np.atleast_1d)
class NdAtLeast1d(BaseAtLeastNdTemplate):

    def convert_array(self, a):
        return a.copy(ndim=max(a.ndim, 1))


@glue_typing(np.atleast_2d)
class NdAtLeast2d(BaseAtLeastNdTemplate):

    def convert_array(self, a):
        return a.copy(ndim=max(a.ndim, 2))


@glue_typing(np.atleast_3d)
class NdAtLeast3d(BaseAtLeastNdTemplate):

    def convert_array(self, a):
        return a.copy(ndim=max(a.ndim, 3))


def _homogeneous_dims(context, func_name, arrays):
    ndim = arrays[0].ndim
    for a in arrays:
        if a.ndim != ndim:
            raise TypeError("%s(): all the input arrays "
                            "must have same number of dimensions"
                            % func_name)
    return ndim

def _sequence_of_arrays(context, func_name, arrays,
                        dim_chooser=_homogeneous_dims):
    if (not isinstance(arrays, types.BaseTuple)
        or not len(arrays)
        or not all(isinstance(a, types.Array) for a in arrays)):
        raise TypeError("%s(): expecting a non-empty tuple of arrays, "
                        "got %s" % (func_name, arrays))

    ndim = dim_chooser(context, func_name, arrays)

    dtype = context.unify_types(*(a.dtype for a in arrays))
    if dtype is None:
        raise TypeError("%s(): input arrays must have "
                        "compatible dtypes" % func_name)

    return dtype, ndim

def _choose_concatenation_layout(arrays):
    # Only create a F array if all input arrays have F layout.
    # This is a simplified version of Numpy's behaviour,
    # while Numpy's actually processes the input strides to
    # decide on optimal output strides
    # (see PyArray_CreateMultiSortedStridePerm()).
    return 'F' if all(a.layout == 'F' for a in arrays) else 'C'


@glue_typing(np.concatenate)
class NdConcatenate(CallableTemplate):

    def generic(self):
        def typer(arrays, axis=None):
            if axis is not None and not isinstance(axis, types.Integer):
                # Note Numpy allows axis=None, but it isn't documented:
                # https://github.com/numpy/numpy/issues/7968
                return

            dtype, ndim = _sequence_of_arrays(self.context,
                                              "np.concatenate", arrays)
            if ndim == 0:
                raise TypeError("zero-dimensional arrays cannot be concatenated")

            layout = _choose_concatenation_layout(arrays)

            return types.Array(dtype, ndim, layout)

        return typer


@glue_typing(np.stack)
class NdStack(CallableTemplate):

    def generic(self):
        def typer(arrays, axis=None):
            if axis is not None and not isinstance(axis, types.Integer):
                # Note Numpy allows axis=None, but it isn't documented:
                # https://github.com/numpy/numpy/issues/7968
                return

            dtype, ndim = _sequence_of_arrays(self.context,
                                                "np.stack", arrays)

            # This diverges from Numpy's behaviour, which simply inserts
            # a new stride at the requested axis (therefore can return
            # a 'A' array).
            layout = 'F' if all(a.layout == 'F' for a in arrays) else 'C'

            return types.Array(dtype, ndim + 1, layout)

        return typer


class BaseStackTemplate(CallableTemplate):

    def generic(self):
        def typer(arrays):
            dtype, ndim = _sequence_of_arrays(self.context,
                                              self.func_name, arrays)

            ndim = max(ndim, self.ndim_min)
            layout = _choose_concatenation_layout(arrays)

            return types.Array(dtype, ndim, layout)

        return typer


@glue_typing(np.hstack)
class NdStack(BaseStackTemplate):
    func_name = "np.hstack"
    ndim_min = 1

@glue_typing(np.vstack)
class NdStack(BaseStackTemplate):
    func_name = "np.vstack"
    ndim_min = 2

@glue_typing(np.dstack)
class NdStack(BaseStackTemplate):
    func_name = "np.dstack"
    ndim_min = 3



def _column_stack_dims(context, func_name, arrays):
    # column_stack() allows stacking 1-d and 2-d arrays together
    for a in arrays:
        if a.ndim < 1 or a.ndim > 2:
            raise TypeError("np.column_stack() is only defined on "
                            "1-d and 2-d arrays")
    return 2


@glue_typing(np.column_stack)
class NdColumnStack(CallableTemplate):

    def generic(self):
        def typer(arrays):
            dtype, ndim = _sequence_of_arrays(self.context,
                                              "np.column_stack", arrays,
                                              dim_chooser=_column_stack_dims)

            layout = _choose_concatenation_layout(arrays)

            return types.Array(dtype, ndim, layout)

        return typer


# -----------------------------------------------------------------------------
# Linear algebra


class MatMulTyperMixin(object):

    def matmul_typer(self, a, b, out=None):
        """
        Typer function for Numpy matrix multiplication.
        """
        if not isinstance(a, types.Array) or not isinstance(b, types.Array):
            return
        if not all(x.ndim in (1, 2) for x in (a, b)):
            raise TypingError("%s only supported on 1-D and 2-D arrays"
                              % (self.func_name, ))
        # Output dimensionality
        ndims = set([a.ndim, b.ndim])
        if ndims == set([2]):
            # M * M
            out_ndim = 2
        elif ndims == set([1, 2]):
            # M* V and V * M
            out_ndim = 1
        elif ndims == set([1]):
            # V * V
            out_ndim = 0

        if out is not None:
            if out_ndim == 0:
                raise TypeError("explicit output unsupported for vector * vector")
            elif out.ndim != out_ndim:
                raise TypeError("explicit output has incorrect dimensionality")
            if not isinstance(out, types.Array) or out.layout != 'C':
                raise TypeError("output must be a C-contiguous array")
            all_args = (a, b, out)
        else:
            all_args = (a, b)

        if not (config.DISABLE_PERFORMANCE_WARNINGS or
                all(x.layout in 'CF' for x in (a, b))):
            msg = ("%s is faster on contiguous arrays, called on %s" %
                   (self.func_name, (a, b)))
            warnings.warn(NumbaPerformanceWarning(msg))
        if not all(x.dtype == a.dtype for x in all_args):
            raise TypingError("%s arguments must all have "
                              "the same dtype" % (self.func_name,))
        if not isinstance(a.dtype, (types.Float, types.Complex)):
            raise TypingError("%s only supported on "
                              "float and complex arrays"
                              % (self.func_name,))
        if out:
            return out
        elif out_ndim > 0:
            return types.Array(a.dtype, out_ndim, 'C')
        else:
            return a.dtype


@glue_typing(np.dot)
class Dot(MatMulTyperMixin, CallableTemplate):
    func_name = "np.dot()"

    def generic(self):
        def typer(a, b, out=None):
            # NOTE: np.dot() and the '@' operator have distinct semantics
            # for >2-D arrays, but we don't support them.
            return self.matmul_typer(a, b, out)

        return typer


@glue_typing(np.vdot)
class VDot(CallableTemplate):

    def generic(self):
        def typer(a, b):
            if not isinstance(a, types.Array) or not isinstance(b, types.Array):
                return
            if not all(x.ndim == 1 for x in (a, b)):
                raise TypingError("np.vdot() only supported on 1-D arrays")
            if not all(x.layout in 'CF' for x in (a, b)):
                warnings.warn("np.vdot() is faster on contiguous arrays, called on %s"
                              % ((a, b),), NumbaPerformanceWarning)
            if not all(x.dtype == a.dtype for x in (a, b)):
                raise TypingError("np.vdot() arguments must all have "
                                  "the same dtype")
            if not isinstance(a.dtype, (types.Float, types.Complex)):
                raise TypingError("np.vdot() only supported on "
                                  "float and complex arrays")
            return a.dtype

        return typer


@infer_global(operator.matmul)
class MatMul(MatMulTyperMixin, AbstractTemplate):
    key = operator.matmul
    func_name = "'@'"

    def generic(self, args, kws):
        assert not kws
        restype = self.matmul_typer(*args)
        if restype is not None:
            return signature(restype, *args)


def _check_linalg_matrix(a, func_name):
    if not isinstance(a, types.Array):
        return
    if not a.ndim == 2:
        raise TypingError("np.linalg.%s() only supported on 2-D arrays"
                          % func_name)
    if not isinstance(a.dtype, (types.Float, types.Complex)):
        raise TypingError("np.linalg.%s() only supported on "
                          "float and complex arrays" % func_name)

# -----------------------------------------------------------------------------
# Miscellaneous functions

@infer_global(np.ndenumerate)
class NdEnumerate(AbstractTemplate):

    def generic(self, args, kws):
        assert not kws
        arr, = args

        if isinstance(arr, types.Array):
            enumerate_type = types.NumpyNdEnumerateType(arr)
            return signature(enumerate_type, *args)


@infer_global(np.nditer)
class NdIter(AbstractTemplate):

    def generic(self, args, kws):
        assert not kws
        if len(args) != 1:
            return
        arrays, = args

        if isinstance(arrays, types.BaseTuple):
            if not arrays:
                return
            arrays = list(arrays)
        else:
            arrays = [arrays]
        nditerty = types.NumpyNdIterType(arrays)
        return signature(nditerty, *args)


@infer_global(pndindex)
@infer_global(np.ndindex)
class NdIndex(AbstractTemplate):

    def generic(self, args, kws):
        assert not kws

        # Either ndindex(shape) or ndindex(*shape)
        if len(args) == 1 and isinstance(args[0], types.BaseTuple):
            tup = args[0]
            if tup.count > 0 and not isinstance(tup, types.UniTuple):
                # Heterogeneous tuple
                return
            shape = list(tup)
        else:
            shape = args

        if all(isinstance(x, types.Integer) for x in shape):
            iterator_type = types.NumpyNdIndexType(len(shape))
            return signature(iterator_type, *args)


# We use the same typing key for np.round() and np.around() to
# re-use the implementations automatically.
@glue_typing(np.round)
@glue_typing(np.around)
class Round(AbstractTemplate):

    def generic(self, args, kws):
        assert not kws
        assert 1 <= len(args) <= 3

        arg = args[0]
        if len(args) == 1:
            decimals = types.intp
            out = None
        else:
            decimals = args[1]
            if len(args) == 2:
                out = None
            else:
                out = args[2]

        supported_scalars = (types.Integer, types.Float, types.Complex)
        if isinstance(arg, supported_scalars):
            assert out is None
            return signature(arg, *args)
        if (isinstance(arg, types.Array) and isinstance(arg.dtype, supported_scalars) and
            isinstance(out, types.Array) and isinstance(out.dtype, supported_scalars) and
            out.ndim == arg.ndim):
            # arg can only be complex if out is complex too
            if (not isinstance(arg.dtype, types.Complex)
                or isinstance(out.dtype, types.Complex)):
                return signature(out, *args)


@glue_typing(np.where)
class Where(AbstractTemplate):

    def generic(self, args, kws):
        assert not kws

        if len(args) == 1:
            # 0-dim arrays return one result array
            ary = args[0]
            ndim = max(ary.ndim, 1)
            retty = types.UniTuple(types.Array(types.intp, 1, 'C'), ndim)
            return signature(retty, ary)

        elif len(args) == 3:
            cond, x, y = args
            retdty = from_dtype(np.promote_types(
                        as_dtype(getattr(args[1], 'dtype', args[1])),
                        as_dtype(getattr(args[2], 'dtype', args[2]))))
            if isinstance(cond, types.Array):
                # array where()
                if isinstance(x, types.Array) and isinstance(y, types.Array):
                    if (cond.ndim == x.ndim == y.ndim):
                        if x.layout == y.layout == cond.layout:
                            retty = types.Array(retdty, x.ndim, x.layout)
                        else:
                            retty = types.Array(retdty, x.ndim, 'C')
                        return signature(retty, *args)
                else:
                    # x and y both scalar
                    retty = types.Array(retdty, cond.ndim, cond.layout)
                    return signature(retty, *args)
            else:
                # scalar where()
                if not isinstance(x, types.Array):
                    retty = types.Array(retdty, 0, 'C')
                    return signature(retty, *args)


@glue_typing(np.sinc)
class Sinc(AbstractTemplate):

    def generic(self, args, kws):
        assert not kws
        assert len(args) == 1
        arg = args[0]
        supported_scalars = (types.Float, types.Complex)
        if (isinstance(arg, supported_scalars) or
              (isinstance(arg, types.Array) and
               isinstance(arg.dtype, supported_scalars))):
            return signature(arg, arg)


@glue_typing(np.angle)
class Angle(CallableTemplate):
    """
    Typing template for np.angle()
    """
    def generic(self):
        def typer(z, deg=False):
            if isinstance(z, types.Array):
                dtype = z.dtype
            else:
                dtype = z
            if isinstance(dtype, types.Complex):
                ret_dtype = dtype.underlying_float
            elif isinstance(dtype, types.Float):
                ret_dtype = dtype
            else:
                return
            if isinstance(z, types.Array):
                return z.copy(dtype=ret_dtype)
            else:
                return ret_dtype
        return typer


@glue_typing(np.diag)
class DiagCtor(CallableTemplate):
    """
    Typing template for np.diag()
    """
    def generic(self):
        def typer(ref, k=0):
            if isinstance(ref, types.Array):
                if ref.ndim == 1:
                    rdim = 2
                elif ref.ndim == 2:
                    rdim = 1
                else:
                    return None
                if isinstance(k, (int, types.Integer)):
                    return types.Array(ndim=rdim, dtype=ref.dtype, layout='C')
        return typer


@glue_typing(np.take)
class Take(AbstractTemplate):

    def generic(self, args, kws):
        assert not kws
        assert len(args) == 2
        arr, ind = args
        if isinstance(ind, types.Number):
            retty = arr.dtype
        elif isinstance(ind, types.Array):
            retty = types.Array(ndim=ind.ndim, dtype=arr.dtype, layout='C')
        elif isinstance(ind, types.List):
            retty = types.Array(ndim=1, dtype=arr.dtype, layout='C')
        elif isinstance(ind, types.BaseTuple):
            retty = types.Array(ndim=np.ndim(ind), dtype=arr.dtype, layout='C')
        else:
            return None

        return signature(retty, *args)

# -----------------------------------------------------------------------------
# Numba helpers

@glue_typing(carray)
class NumbaCArray(CallableTemplate):
    layout = 'C'

    def generic(self):
        func_name = self.key.__name__

        def typer(ptr, shape, dtype=types.none):
            if ptr is types.voidptr:
                ptr_dtype = None
            elif isinstance(ptr, types.CPointer):
                ptr_dtype = ptr.dtype
            else:
                raise TypeError("%s(): pointer argument expected, got '%s'"
                                % (func_name, ptr))

            if dtype is types.none:
                if ptr_dtype is None:
                    raise TypeError("%s(): explicit dtype required for void* argument"
                                    % (func_name,))
                dtype = ptr_dtype
            elif isinstance(dtype, types.DTypeSpec):
                dtype = dtype.dtype
                if ptr_dtype is not None and dtype != ptr_dtype:
                    raise TypeError("%s(): mismatching dtype '%s' for pointer type '%s'"
                                    % (func_name, dtype, ptr))
            else:
                raise TypeError("%s(): invalid dtype spec '%s'"
                                % (func_name, dtype))

            ndim = parse_shape(shape)
            if ndim is None:
                raise TypeError("%s(): invalid shape '%s'"
                                % (func_name, shape))

            return types.Array(dtype, ndim, self.layout)

        return typer


@glue_typing(farray)
class NumbaFArray(NumbaCArray):
    layout = 'F'<|MERGE_RESOLUTION|>--- conflicted
+++ resolved
@@ -537,15 +537,9 @@
         return typer
 
 
-<<<<<<< HEAD
-@infer_global(np.empty_like)
-@infer_global(np.zeros_like)
-@infer_global(np.ones_like)
-=======
 @glue_typing(np.empty_like)
 @glue_typing(np.zeros_like)
 @glue_typing(np.ones_like)
->>>>>>> 3497fb20
 class NdConstructorLike(CallableTemplate):
     """
     Typing template for np.empty_like(), .zeros_like(), .ones_like().
@@ -573,11 +567,7 @@
         return typer
 
 
-<<<<<<< HEAD
-@infer_global(np.full)
-=======
 @glue_typing(np.full)
->>>>>>> 3497fb20
 class NdFull(CallableTemplate):
 
     def generic(self):
@@ -593,12 +583,7 @@
 
         return typer
 
-<<<<<<< HEAD
-
-@infer_global(np.full_like)
-=======
 @glue_typing(np.full_like)
->>>>>>> 3497fb20
 class NdFullLike(CallableTemplate):
 
     def generic(self):
