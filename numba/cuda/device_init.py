from __future__ import print_function, absolute_import, division

# Re export
from .stubs import (threadIdx, blockIdx, blockDim, gridDim, syncthreads,
                    shared, local, const, grid, gridsize, atomic,
                    threadfence_block, threadfence_system,
<<<<<<< HEAD
                    threadfence, popc, brev, clz, ffs)
=======
                    threadfence, selp)
>>>>>>> 9fdffb69
from .cudadrv.error import CudaSupportError
from .cudadrv import nvvm
from . import initialize
from .errors import KernelRuntimeError

from .decorators import jit, autojit, declare_device
from .api import *
from .api import _auto_device

from .kernels import reduction
reduce = Reduce = reduction.Reduce


def is_available():
    """Returns a boolean to indicate the availability of a CUDA GPU.

    This will initialize the driver if it hasn't been initialized.
    """
    # whilst `driver.is_available` will init the driver itself,
    # the driver initialization may raise and as a result break
    # test discovery/orchestration as `cuda.is_available` is often
    # used as a guard for whether to run a CUDA test, the try/except
    # below is to handle this case.
    driver_is_available = False
    try:
        driver_is_available = driver.driver.is_available
    except CudaSupportError:
        pass

    return driver_is_available and nvvm.is_available()

def cuda_error():
    """Returns None or an exception if the CUDA driver fails to initialize.
    """
    return driver.driver.initialization_error

initialize.initialize_all()<|MERGE_RESOLUTION|>--- conflicted
+++ resolved
@@ -4,11 +4,7 @@
 from .stubs import (threadIdx, blockIdx, blockDim, gridDim, syncthreads,
                     shared, local, const, grid, gridsize, atomic,
                     threadfence_block, threadfence_system,
-<<<<<<< HEAD
-                    threadfence, popc, brev, clz, ffs)
-=======
-                    threadfence, selp)
->>>>>>> 9fdffb69
+                    threadfence, selp, popc, brev, clz, ffs)
 from .cudadrv.error import CudaSupportError
 from .cudadrv import nvvm
 from . import initialize
