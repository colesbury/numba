--- conflicted
+++ resolved
@@ -1,13 +1,10 @@
 """
 This is a direct translation of nvvm.h
 """
-<<<<<<< HEAD
-import sys, logging, re, warnings
-=======
 import logging
 import re
 import sys
->>>>>>> 8611a7d2
+import warnings
 from ctypes import (c_void_p, c_int, POINTER, c_char_p, c_size_t, byref,
                     c_char)
 
@@ -290,7 +287,7 @@
 
     try:
         from numba.cuda.cudadrv.runtime import runtime
-        cudart_version_major = runtime.get_version()[0]
+        cudart_version_major, cudart_version_minor = runtime.get_version()
     except: # noqa: E722
         # The CUDA Runtime may not be present
         cudart_version_major = 0
@@ -299,23 +296,15 @@
     if cudart_version_major == 0:
         _supported_cc = ()
     elif cudart_version_major < 9:
-<<<<<<< HEAD
         _supported_cc = ()
-        msg = f"CUDA Toolkit {cudart_version_major}.{cudart_version_minor} is " + \
-                "unsupported by Numba - 9.0 is the minimum required version."
+        ctk_ver = f"{cudart_version_major}.{cudart_version_minor}"
+        msg = f"CUDA Toolkit {ctk_ver} is unsupported by Numba - 9.0 is the " \
+              + "minimum required version."
         warnings.warn(msg)
     elif cudart_version_major == 9:
         # CUDA 9.x
-        _supported_cc = (3, 0), (3, 5), (5, 0), (5, 2), (5, 3), (6, 0), (6, 1), (6, 2), (7, 0)
+        _supported_cc = (3, 0), (3, 5), (5, 0), (5, 2), (5, 3), (6, 0), (6, 1), (6, 2), (7, 0) # noqa: E501
     elif cudart_version_major == 10:
-=======
-        # CUDA 8.x
-        _supported_cc = (2, 0), (2, 1), (3, 0), (3, 5), (5, 0), (5, 2), (5, 3), (6, 0), (6, 1), (6, 2) # noqa: E501
-    elif cudart_version_major < 10:
-        # CUDA 9.x
-        _supported_cc = (3, 0), (3, 5), (5, 0), (5, 2), (5, 3), (6, 0), (6, 1), (6, 2), (7, 0) # noqa: E501
-    elif cudart_version_major < 11:
->>>>>>> 8611a7d2
         # CUDA 10.x
         _supported_cc = (3, 0), (3, 5), (5, 0), (5, 2), (5, 3), (6, 0), (6, 1), (6, 2), (7, 0), (7, 2), (7, 5) # noqa: E501
     else:
