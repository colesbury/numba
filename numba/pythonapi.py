from __future__ import print_function, division, absolute_import

import contextlib
import pickle

from llvmlite import ir
import llvmlite.binding as ll
from llvmlite.llvmpy.core import Type, Constant, LLVMException
import llvmlite.llvmpy.core as lc

from numba.config import PYVERSION
import numba.ctypes_support as ctypes
from numba import numpy_support
from numba import types, utils, cgutils, _helperlib


class NativeValue(object):
    """
    Encapsulate the result of converting a Python object to a native value,
    recording whether the conversion was successful and how to cleanup.
    """

    def __init__(self, value, is_error=None, cleanup=None):
        self.value = value
        self.is_error = is_error if is_error is not None else cgutils.false_bit
        self.cleanup = cleanup


class PythonAPI(object):
    """
    Code generation facilities to call into the CPython C API (and related
    helpers).
    """

    def __init__(self, context, builder):
        """
        Note: Maybe called multiple times when lowering a function
        """
        self.context = context
        self.builder = builder

        self.module = builder.basic_block.function.module
        # A unique mapping of serialized objects in this module
        try:
            self.module.__serialized
        except AttributeError:
            self.module.__serialized = {}

        # Initialize types
        self.pyobj = self.context.get_argument_type(types.pyobject)
        self.voidptr = Type.pointer(Type.int(8))
        self.long = Type.int(ctypes.sizeof(ctypes.c_long) * 8)
        self.ulonglong = Type.int(ctypes.sizeof(ctypes.c_ulonglong) * 8)
        self.longlong = self.ulonglong
        self.double = Type.double()
        self.py_ssize_t = self.context.get_value_type(types.intp)
        self.cstring = Type.pointer(Type.int(8))
        self.gil_state = Type.int(_helperlib.py_gil_state_size * 8)
        self.py_buffer_t = ir.ArrayType(ir.IntType(8), _helperlib.py_buffer_size)

    # ------ Python API -----

    #
    # Basic object API
    #

    def incref(self, obj):
        fnty = Type.function(Type.void(), [self.pyobj])
        fn = self._get_function(fnty, name="Py_IncRef")
        self.builder.call(fn, [obj])

    def decref(self, obj):
        fnty = Type.function(Type.void(), [self.pyobj])
        fn = self._get_function(fnty, name="Py_DecRef")
        self.builder.call(fn, [obj])

    #
    # Argument unpacking
    #

    def parse_tuple_and_keywords(self, args, kws, fmt, keywords, *objs):
        charptr = Type.pointer(Type.int(8))
        charptrary = Type.pointer(charptr)
        argtypes = [self.pyobj, self.pyobj, charptr, charptrary]
        fnty = Type.function(Type.int(), argtypes, var_arg=True)
        fn = self._get_function(fnty, name="PyArg_ParseTupleAndKeywords")
        return self.builder.call(fn, [args, kws, fmt, keywords] + list(objs))

    def parse_tuple(self, args, fmt, *objs):
        charptr = Type.pointer(Type.int(8))
        argtypes = [self.pyobj, charptr]
        fnty = Type.function(Type.int(), argtypes, var_arg=True)
        fn = self._get_function(fnty, name="PyArg_ParseTuple")
        return self.builder.call(fn, [args, fmt] + list(objs))

    #
    # Exception and errors
    #

    def err_occurred(self):
        fnty = Type.function(self.pyobj, ())
        fn = self._get_function(fnty, name="PyErr_Occurred")
        return self.builder.call(fn, ())

    def err_clear(self):
        fnty = Type.function(Type.void(), ())
        fn = self._get_function(fnty, name="PyErr_Clear")
        return self.builder.call(fn, ())

    def err_set_string(self, exctype, msg):
        fnty = Type.function(Type.void(), [self.pyobj, self.cstring])
        fn = self._get_function(fnty, name="PyErr_SetString")
        if isinstance(exctype, str):
            exctype = self.get_c_object(exctype)
        if isinstance(msg, str):
            msg = self.context.insert_const_string(self.module, msg)
        return self.builder.call(fn, (exctype, msg))

    def raise_object(self, exc=None):
        """
        Raise an arbitrary exception (type or value or (type, args)
        or None - if reraising).  A reference to the argument is consumed.
        """
        fnty = Type.function(Type.void(), [self.pyobj])
        fn = self._get_function(fnty, name="numba_do_raise")
        if exc is None:
            exc = self.get_null_object()
        return self.builder.call(fn, (exc,))

    def err_set_object(self, exctype, excval):
        fnty = Type.function(Type.void(), [self.pyobj, self.pyobj])
        fn = self._get_function(fnty, name="PyErr_SetObject")
        if isinstance(exctype, str):
            exctype = self.get_c_object(exctype)
        return self.builder.call(fn, (exctype, excval))

    def err_set_none(self, exctype):
        fnty = Type.function(Type.void(), [self.pyobj])
        fn = self._get_function(fnty, name="PyErr_SetNone")
        if isinstance(exctype, str):
            exctype = self.get_c_object(exctype)
        return self.builder.call(fn, (exctype,))

    def err_write_unraisable(self, obj):
        fnty = Type.function(Type.void(), [self.pyobj])
        fn = self._get_function(fnty, name="PyErr_WriteUnraisable")
        return self.builder.call(fn, (obj,))

    def get_c_object(self, name):
        """
        Get a Python object through its C-accessible *name*
        (e.g. "PyExc_ValueError").  The underlying variable must be
        a `PyObject *`, and the value of that pointer is returned.
        """
        # A LLVM global variable is implicitly a pointer to the declared
        # type, so fix up by using pyobj.pointee.
        return self.context.get_c_value(self.builder, self.pyobj.pointee, name)

    def raise_missing_global_error(self, name):
        msg = "global name '%s' is not defined" % name
        cstr = self.context.insert_const_string(self.module, msg)
        self.err_set_string("PyExc_NameError", cstr)

    def raise_missing_name_error(self, name):
        msg = "name '%s' is not defined" % name
        cstr = self.context.insert_const_string(self.module, msg)
        self.err_set_string("PyExc_NameError", cstr)

    def fatal_error(self, msg):
        fnty = Type.function(Type.void(), [self.cstring])
        fn = self._get_function(fnty, name="Py_FatalError")
        cstr = self.context.insert_const_string(self.module, msg)
        self.builder.call(fn, (cstr,))

    #
    # Concrete dict API
    #

    def dict_getitem_string(self, dic, name):
        """Lookup name inside dict

        Returns a borrowed reference
        """
        fnty = Type.function(self.pyobj, [self.pyobj, self.cstring])
        fn = self._get_function(fnty, name="PyDict_GetItemString")
        cstr = self.context.insert_const_string(self.module, name)
        return self.builder.call(fn, [dic, cstr])

    def dict_getitem(self, dic, name):
        """Lookup name inside dict

        Returns a borrowed reference
        """
        fnty = Type.function(self.pyobj, [self.pyobj, self.pyobj])
        fn = self._get_function(fnty, name="PyDict_GetItem")
        return self.builder.call(fn, [dic, name])

    def dict_new(self, presize=0):
        if presize == 0:
            fnty = Type.function(self.pyobj, ())
            fn = self._get_function(fnty, name="PyDict_New")
            return self.builder.call(fn, ())
        else:
            fnty = Type.function(self.pyobj, [self.py_ssize_t])
            fn = self._get_function(fnty, name="_PyDict_NewPresized")
            return self.builder.call(fn,
                                     [Constant.int(self.py_ssize_t, presize)])

    def dict_setitem(self, dictobj, nameobj, valobj):
        fnty = Type.function(Type.int(), (self.pyobj, self.pyobj,
                                          self.pyobj))
        fn = self._get_function(fnty, name="PyDict_SetItem")
        return self.builder.call(fn, (dictobj, nameobj, valobj))

    def dict_setitem_string(self, dictobj, name, valobj):
        fnty = Type.function(Type.int(), (self.pyobj, self.cstring,
                                          self.pyobj))
        fn = self._get_function(fnty, name="PyDict_SetItemString")
        cstr = self.context.insert_const_string(self.module, name)
        return self.builder.call(fn, (dictobj, cstr, valobj))

    def dict_pack(self, keyvalues):
        """
        Args
        -----
        keyvalues: iterable of (str, llvm.Value of PyObject*)
        """
        dictobj = self.dict_new()
        with self.if_object_ok(dictobj):
            for k, v in keyvalues:
                self.dict_setitem_string(dictobj, k, v)
        return dictobj

    #
    # Concrete number APIs
    #

    def float_from_double(self, fval):
        fnty = Type.function(self.pyobj, [self.double])
        fn = self._get_function(fnty, name="PyFloat_FromDouble")
        return self.builder.call(fn, [fval])

    def number_as_ssize_t(self, numobj):
        fnty = Type.function(self.py_ssize_t, [self.pyobj, self.pyobj])
        fn = self._get_function(fnty, name="PyNumber_AsSsize_t")
        # We don't want any clipping, so pass OverflowError as the 2nd arg
        exc_class = self.get_c_object("PyExc_OverflowError")
        return self.builder.call(fn, [numobj, exc_class])

    def number_long(self, numobj):
        fnty = Type.function(self.pyobj, [self.pyobj])
        fn = self._get_function(fnty, name="PyNumber_Long")
        return self.builder.call(fn, [numobj])

    def long_as_ulonglong(self, numobj):
        fnty = Type.function(self.ulonglong, [self.pyobj])
        fn = self._get_function(fnty, name="PyLong_AsUnsignedLongLong")
        return self.builder.call(fn, [numobj])

    def long_as_longlong(self, numobj):
        fnty = Type.function(self.ulonglong, [self.pyobj])
        fn = self._get_function(fnty, name="PyLong_AsLongLong")
        return self.builder.call(fn, [numobj])

    def long_as_voidptr(self, numobj):
        """
        Convert the given Python integer to a void*.  This is recommended
        over number_as_ssize_t as it isn't affected by signedness.
        """
        fnty = Type.function(self.voidptr, [self.pyobj])
        fn = self._get_function(fnty, name="PyLong_AsVoidPtr")
        return self.builder.call(fn, [numobj])

    def _long_from_native_int(self, ival, func_name, native_int_type,
                              signed):
        fnty = Type.function(self.pyobj, [native_int_type])
        fn = self._get_function(fnty, name=func_name)
        resptr = cgutils.alloca_once(self.builder, self.pyobj)

        if PYVERSION < (3, 0):
            # Under Python 2, we try to return a PyInt object whenever
            # the given number fits in a C long.
            pyint_fnty = Type.function(self.pyobj, [self.long])
            pyint_fn = self._get_function(pyint_fnty, name="PyInt_FromLong")
            long_max = Constant.int(native_int_type, _helperlib.long_max)
            if signed:
                long_min = Constant.int(native_int_type, _helperlib.long_min)
                use_pyint = self.builder.and_(
                    self.builder.icmp(lc.ICMP_SGE, ival, long_min),
                    self.builder.icmp(lc.ICMP_SLE, ival, long_max),
                    )
            else:
                use_pyint = self.builder.icmp(lc.ICMP_ULE, ival, long_max)

            with cgutils.ifelse(self.builder, use_pyint) as (then, otherwise):
                with then:
                    downcast_ival = self.builder.trunc(ival, self.long)
                    res = self.builder.call(pyint_fn, [downcast_ival])
                    self.builder.store(res, resptr)
                with otherwise:
                    res = self.builder.call(fn, [ival])
                    self.builder.store(res, resptr)
        else:
            fn = self._get_function(fnty, name=func_name)
            self.builder.store(self.builder.call(fn, [ival]), resptr)

        return self.builder.load(resptr)

    def long_from_long(self, ival):
        if PYVERSION < (3, 0):
            func_name = "PyInt_FromLong"
        else:
            func_name = "PyLong_FromLong"
        fnty = Type.function(self.pyobj, [self.long])
        fn = self._get_function(fnty, name=func_name)
        return self.builder.call(fn, [ival])

    def long_from_ssize_t(self, ival):
        return self._long_from_native_int(ival, "PyLong_FromSsize_t",
                                          self.py_ssize_t, signed=True)

    def long_from_longlong(self, ival):
        return self._long_from_native_int(ival, "PyLong_FromLongLong",
                                          self.longlong, signed=True)

    def long_from_ulonglong(self, ival):
        return self._long_from_native_int(ival, "PyLong_FromUnsignedLongLong",
                                          self.ulonglong, signed=False)

    def _get_number_operator(self, name):
        fnty = Type.function(self.pyobj, [self.pyobj, self.pyobj])
        fn = self._get_function(fnty, name="PyNumber_%s" % name)
        return fn

    def _call_number_operator(self, name, lhs, rhs, inplace=False):
        if inplace:
            name = "InPlace" + name
        fn = self._get_number_operator(name)
        return self.builder.call(fn, [lhs, rhs])

    def number_add(self, lhs, rhs, inplace=False):
        return self._call_number_operator("Add", lhs, rhs, inplace=inplace)

    def number_subtract(self, lhs, rhs, inplace=False):
        return self._call_number_operator("Subtract", lhs, rhs, inplace=inplace)

    def number_multiply(self, lhs, rhs, inplace=False):
        return self._call_number_operator("Multiply", lhs, rhs, inplace=inplace)

    def number_divide(self, lhs, rhs, inplace=False):
        assert PYVERSION < (3, 0)
        return self._call_number_operator("Divide", lhs, rhs, inplace=inplace)

    def number_truedivide(self, lhs, rhs, inplace=False):
        return self._call_number_operator("TrueDivide", lhs, rhs, inplace=inplace)

    def number_floordivide(self, lhs, rhs, inplace=False):
        return self._call_number_operator("FloorDivide", lhs, rhs, inplace=inplace)

    def number_remainder(self, lhs, rhs, inplace=False):
        return self._call_number_operator("Remainder", lhs, rhs, inplace=inplace)

    def number_lshift(self, lhs, rhs, inplace=False):
        return self._call_number_operator("Lshift", lhs, rhs, inplace=inplace)

    def number_rshift(self, lhs, rhs, inplace=False):
        return self._call_number_operator("Rshift", lhs, rhs, inplace=inplace)

    def number_and(self, lhs, rhs, inplace=False):
        return self._call_number_operator("And", lhs, rhs, inplace=inplace)

    def number_or(self, lhs, rhs, inplace=False):
        return self._call_number_operator("Or", lhs, rhs, inplace=inplace)

    def number_xor(self, lhs, rhs, inplace=False):
        return self._call_number_operator("Xor", lhs, rhs, inplace=inplace)

    def number_power(self, lhs, rhs, inplace=False):
        fnty = Type.function(self.pyobj, [self.pyobj] * 3)
        fname = "PyNumber_InPlacePower" if inplace else "PyNumber_Power"
        fn = self._get_function(fnty, fname)
        return self.builder.call(fn, [lhs, rhs, self.borrow_none()])

    def number_negative(self, obj):
        fnty = Type.function(self.pyobj, [self.pyobj])
        fn = self._get_function(fnty, name="PyNumber_Negative")
        return self.builder.call(fn, (obj,))

    def number_positive(self, obj):
        fnty = Type.function(self.pyobj, [self.pyobj])
        fn = self._get_function(fnty, name="PyNumber_Positive")
        return self.builder.call(fn, (obj,))

    def number_float(self, val):
        fnty = Type.function(self.pyobj, [self.pyobj])
        fn = self._get_function(fnty, name="PyNumber_Float")
        return self.builder.call(fn, [val])

    def number_invert(self, obj):
        fnty = Type.function(self.pyobj, [self.pyobj])
        fn = self._get_function(fnty, name="PyNumber_Invert")
        return self.builder.call(fn, (obj,))

    def float_as_double(self, fobj):
        fnty = Type.function(self.double, [self.pyobj])
        fn = self._get_function(fnty, name="PyFloat_AsDouble")
        return self.builder.call(fn, [fobj])

    def bool_from_bool(self, bval):
        """
        Get a Python bool from a LLVM boolean.
        """
        longval = self.builder.zext(bval, self.long)
        return self.bool_from_long(longval)

    def bool_from_long(self, ival):
        fnty = Type.function(self.pyobj, [self.long])
        fn = self._get_function(fnty, name="PyBool_FromLong")
        return self.builder.call(fn, [ival])

    def complex_from_doubles(self, realval, imagval):
        fnty = Type.function(self.pyobj, [Type.double(), Type.double()])
        fn = self._get_function(fnty, name="PyComplex_FromDoubles")
        return self.builder.call(fn, [realval, imagval])

    def complex_real_as_double(self, cobj):
        fnty = Type.function(Type.double(), [self.pyobj])
        fn = self._get_function(fnty, name="PyComplex_RealAsDouble")
        return self.builder.call(fn, [cobj])

    def complex_imag_as_double(self, cobj):
        fnty = Type.function(Type.double(), [self.pyobj])
        fn = self._get_function(fnty, name="PyComplex_ImagAsDouble")
        return self.builder.call(fn, [cobj])

    #
    # List and sequence APIs
    #

    def sequence_getslice(self, obj, start, stop):
        fnty = Type.function(self.pyobj, [self.pyobj, self.py_ssize_t,
                                          self.py_ssize_t])
        fn = self._get_function(fnty, name="PySequence_GetSlice")
        return self.builder.call(fn, (obj, start, stop))

    def sequence_tuple(self, obj):
        fnty = Type.function(self.pyobj, [self.pyobj])
        fn = self._get_function(fnty, name="PySequence_Tuple")
        return self.builder.call(fn, [obj])

    def list_new(self, szval):
        fnty = Type.function(self.pyobj, [self.py_ssize_t])
        fn = self._get_function(fnty, name="PyList_New")
        return self.builder.call(fn, [szval])

    def list_setitem(self, seq, idx, val):
        """
        Warning: Steals reference to ``val``
        """
        fnty = Type.function(Type.int(), [self.pyobj, self.py_ssize_t,
                                          self.pyobj])
        fn = self._get_function(fnty, name="PyList_SetItem")
        return self.builder.call(fn, [seq, idx, val])

    def list_getitem(self, lst, idx):
        """
        Returns a borrowed reference.
        """
        fnty = Type.function(self.pyobj, [self.pyobj, self.py_ssize_t])
        fn = self._get_function(fnty, name="PyList_GetItem")
        if isinstance(idx, int):
            idx = self.context.get_constant(types.intp, idx)
        return self.builder.call(fn, [lst, idx])

    #
    # Concrete tuple API
    #

    def tuple_getitem(self, tup, idx):
        """
        Borrow reference
        """
        fnty = Type.function(self.pyobj, [self.pyobj, self.py_ssize_t])
        fn = self._get_function(fnty, name="PyTuple_GetItem")
        idx = self.context.get_constant(types.intp, idx)
        return self.builder.call(fn, [tup, idx])

    def tuple_pack(self, items):
        fnty = Type.function(self.pyobj, [self.py_ssize_t], var_arg=True)
        fn = self._get_function(fnty, name="PyTuple_Pack")
        n = self.context.get_constant(types.intp, len(items))
        args = [n]
        args.extend(items)
        return self.builder.call(fn, args)

    def tuple_size(self, tup):
        fnty = Type.function(self.py_ssize_t, [self.pyobj])
        fn = self._get_function(fnty, name="PyTuple_Size")
        return self.builder.call(fn, [tup])

    def tuple_new(self, count):
        fnty = Type.function(self.pyobj, [Type.int()])
        fn = self._get_function(fnty, name='PyTuple_New')
        return self.builder.call(fn, [self.context.get_constant(types.int32,
                                                                count)])

    def tuple_setitem(self, tuple_val, index, item):
        """
        Steals a reference to `item`.
        """
        fnty = Type.function(Type.int(), [self.pyobj, Type.int(), self.pyobj])
        setitem_fn = self._get_function(fnty, name='PyTuple_SetItem')
        index = self.context.get_constant(types.int32, index)
        self.builder.call(setitem_fn, [tuple_val, index, item])

    #
    # Concrete set API
    #

    def set_new(self, iterable=None):
        if iterable is None:
            iterable = self.get_null_object()
        fnty = Type.function(self.pyobj, [self.pyobj])
        fn = self._get_function(fnty, name="PySet_New")
        return self.builder.call(fn, [iterable])

    def set_add(self, set, value):
        fnty = Type.function(Type.int(), [self.pyobj, self.pyobj])
        fn = self._get_function(fnty, name="PySet_Add")
        return self.builder.call(fn, [set, value])

    #
    # GIL APIs
    #

    def gil_ensure(self):
        """
        Ensure the GIL is acquired.
        The returned value must be consumed by gil_release().
        """
        gilptrty = Type.pointer(self.gil_state)
        fnty = Type.function(Type.void(), [gilptrty])
        fn = self._get_function(fnty, "numba_gil_ensure")
        gilptr = cgutils.alloca_once(self.builder, self.gil_state)
        self.builder.call(fn, [gilptr])
        return gilptr

    def gil_release(self, gil):
        """
        Release the acquired GIL by gil_ensure().
        Must be paired with a gil_ensure().
        """
        gilptrty = Type.pointer(self.gil_state)
        fnty = Type.function(Type.void(), [gilptrty])
        fn = self._get_function(fnty, "numba_gil_release")
        return self.builder.call(fn, [gil])

    def save_thread(self):
        """
        Release the GIL and return the former thread state
        (an opaque non-NULL pointer).
        """
        fnty = Type.function(self.voidptr, [])
        fn = self._get_function(fnty, name="PyEval_SaveThread")
        return self.builder.call(fn, [])

    def restore_thread(self, thread_state):
        """
        Restore the given thread state by reacquiring the GIL.
        """
        fnty = Type.function(Type.void(), [self.voidptr])
        fn = self._get_function(fnty, name="PyEval_RestoreThread")
        self.builder.call(fn, [thread_state])


    #
    # Other APIs (organize them better!)
    #

    def import_module_noblock(self, modname):
        fnty = Type.function(self.pyobj, [self.cstring])
        fn = self._get_function(fnty, name="PyImport_ImportModuleNoBlock")
        return self.builder.call(fn, [modname])

    def call_function_objargs(self, callee, objargs):
        fnty = Type.function(self.pyobj, [self.pyobj], var_arg=True)
        fn = self._get_function(fnty, name="PyObject_CallFunctionObjArgs")
        args = [callee] + list(objargs)
        args.append(self.context.get_constant_null(types.pyobject))
        return self.builder.call(fn, args)

    def call(self, callee, args=None, kws=None):
        if args is None:
            args = self.get_null_object()
        if kws is None:
            kws = self.get_null_object()
        fnty = Type.function(self.pyobj, [self.pyobj] * 3)
        fn = self._get_function(fnty, name="PyObject_Call")
        return self.builder.call(fn, (callee, args, kws))

    def object_istrue(self, obj):
        fnty = Type.function(Type.int(), [self.pyobj])
        fn = self._get_function(fnty, name="PyObject_IsTrue")
        return self.builder.call(fn, [obj])

    def object_not(self, obj):
        fnty = Type.function(Type.int(), [self.pyobj])
        fn = self._get_function(fnty, name="PyObject_Not")
        return self.builder.call(fn, [obj])

    def object_richcompare(self, lhs, rhs, opstr):
        """
        Refer to Python source Include/object.h for macros definition
        of the opid.
        """
        ops = ['<', '<=', '==', '!=', '>', '>=']
        if opstr in ops:
            opid = ops.index(opstr)
            fnty = Type.function(self.pyobj, [self.pyobj, self.pyobj, Type.int()])
            fn = self._get_function(fnty, name="PyObject_RichCompare")
            lopid = self.context.get_constant(types.int32, opid)
            return self.builder.call(fn, (lhs, rhs, lopid))
        elif opstr == 'is':
            bitflag = self.builder.icmp(lc.ICMP_EQ, lhs, rhs)
            return self.from_native_value(bitflag, types.boolean)
        elif opstr == 'is not':
            bitflag = self.builder.icmp(lc.ICMP_NE, lhs, rhs)
            return self.from_native_value(bitflag, types.boolean)
        else:
            raise NotImplementedError("Unknown operator {op!r}".format(
                op=opstr))

    def iter_next(self, iterobj):
        fnty = Type.function(self.pyobj, [self.pyobj])
        fn = self._get_function(fnty, name="PyIter_Next")
        return self.builder.call(fn, [iterobj])

    def object_getiter(self, obj):
        fnty = Type.function(self.pyobj, [self.pyobj])
        fn = self._get_function(fnty, name="PyObject_GetIter")
        return self.builder.call(fn, [obj])

    def object_getattr_string(self, obj, attr):
        cstr = self.context.insert_const_string(self.module, attr)
        fnty = Type.function(self.pyobj, [self.pyobj, self.cstring])
        fn = self._get_function(fnty, name="PyObject_GetAttrString")
        return self.builder.call(fn, [obj, cstr])

    def object_getattr(self, obj, attr):
        fnty = Type.function(self.pyobj, [self.pyobj, self.pyobj])
        fn = self._get_function(fnty, name="PyObject_GetAttr")
        return self.builder.call(fn, [obj, attr])

    def object_setattr_string(self, obj, attr, val):
        cstr = self.context.insert_const_string(self.module, attr)
        fnty = Type.function(Type.int(), [self.pyobj, self.cstring, self.pyobj])
        fn = self._get_function(fnty, name="PyObject_SetAttrString")
        return self.builder.call(fn, [obj, cstr, val])

    def object_setattr(self, obj, attr, val):
        fnty = Type.function(Type.int(), [self.pyobj, self.pyobj, self.pyobj])
        fn = self._get_function(fnty, name="PyObject_SetAttr")
        return self.builder.call(fn, [obj, attr, val])

    def object_delattr_string(self, obj, attr):
        # PyObject_DelAttrString() is actually a C macro calling
        # PyObject_SetAttrString() with value == NULL.
        return self.object_setattr_string(obj, attr, self.get_null_object())

    def object_delattr(self, obj, attr):
        # PyObject_DelAttr() is actually a C macro calling
        # PyObject_SetAttr() with value == NULL.
        return self.object_setattr(obj, attr, self.get_null_object())

    def object_getitem(self, obj, key):
        fnty = Type.function(self.pyobj, [self.pyobj, self.pyobj])
        fn = self._get_function(fnty, name="PyObject_GetItem")
        return self.builder.call(fn, (obj, key))

    def object_setitem(self, obj, key, val):
        fnty = Type.function(Type.int(), [self.pyobj, self.pyobj, self.pyobj])
        fn = self._get_function(fnty, name="PyObject_SetItem")
        return self.builder.call(fn, (obj, key, val))

    def string_as_string(self, strobj):
        fnty = Type.function(self.cstring, [self.pyobj])
        if PYVERSION >= (3, 0):
            fname = "PyUnicode_AsUTF8"
        else:
            fname = "PyString_AsString"
        fn = self._get_function(fnty, name=fname)
        return self.builder.call(fn, [strobj])

    def string_from_string_and_size(self, string, size):
        fnty = Type.function(self.pyobj, [self.cstring, self.py_ssize_t])
        if PYVERSION >= (3, 0):
            fname = "PyUnicode_FromStringAndSize"
        else:
            fname = "PyString_FromStringAndSize"
        fn = self._get_function(fnty, name=fname)
        return self.builder.call(fn, [string, size])

    def string_from_string(self, string):
        fnty = Type.function(self.pyobj, [self.cstring])
        if PYVERSION >= (3, 0):
            fname = "PyUnicode_FromString"
        else:
            fname = "PyString_FromString"
        fn = self._get_function(fnty, name=fname)
        return self.builder.call(fn, [string])

    def bytes_from_string_and_size(self, string, size):
        fnty = Type.function(self.pyobj, [self.cstring, self.py_ssize_t])
        if PYVERSION >= (3, 0):
            fname = "PyBytes_FromStringAndSize"
        else:
            fname = "PyString_FromStringAndSize"
        fn = self._get_function(fnty, name=fname)
        return self.builder.call(fn, [string, size])

    def object_str(self, obj):
        fnty = Type.function(self.pyobj, [self.pyobj])
        fn = self._get_function(fnty, name="PyObject_Str")
        return self.builder.call(fn, [obj])

    def make_none(self):
        obj = self.get_c_object("Py_None")
        self.incref(obj)
        return obj

    def borrow_none(self):
        obj = self.get_c_object("Py_None")
        return obj

    def sys_write_stdout(self, fmt, *args):
        fnty = Type.function(Type.void(), [self.cstring], var_arg=True)
        fn = self._get_function(fnty, name="PySys_WriteStdout")
        return self.builder.call(fn, (fmt,) + args)

    def object_dump(self, obj):
        """
        Dump a Python object on C stderr.  For debugging purposes.
        """
        fnty = Type.function(Type.void(), [self.pyobj])
        fn = self._get_function(fnty, name="_PyObject_Dump")
        return self.builder.call(fn, (obj,))

    # ------ utils -----

    def _get_function(self, fnty, name):
        return self.module.get_or_insert_function(fnty, name=name)

    def alloca_obj(self):
        return self.builder.alloca(self.pyobj)

    def alloca_buffer(self):
        """
        Return a pointer to a stack-allocated, zero-initialized Py_buffer.
        """
        # Treat the buffer as an opaque array of bytes
        ptr = cgutils.alloca_once_value(self.builder,
                                        lc.Constant.null(self.py_buffer_t))
        return ptr

    @contextlib.contextmanager
    def if_object_ok(self, obj):
        with cgutils.if_likely(self.builder,
                               cgutils.is_not_null(self.builder, obj)):
            yield

    def print_object(self, obj):
        strobj = self.object_str(obj)
        cstr = self.string_as_string(strobj)
        fmt = self.context.insert_const_string(self.module, "%s")
        self.sys_write_stdout(fmt, cstr)
        self.decref(strobj)

    def print_string(self, text):
        fmt = self.context.insert_const_string(self.module, text)
        self.sys_write_stdout(fmt)

    def get_null_object(self):
        return Constant.null(self.pyobj)

    def return_none(self):
        none = self.make_none()
        self.builder.ret(none)

    def list_pack(self, items):
        n = len(items)
        seq = self.list_new(self.context.get_constant(types.intp, n))
        with self.if_object_ok(seq):
            for i in range(n):
                idx = self.context.get_constant(types.intp, i)
                self.incref(items[i])
                self.list_setitem(seq, idx, items[i])
        return seq

    def unserialize(self, structptr):
        """
        Unserialize some data.  *structptr* should be a pointer to
        a {i8* data, i32 length} structure.
        """
        fnty = Type.function(self.pyobj, (self.voidptr, ir.IntType(32)))
        fn = self._get_function(fnty, name="numba_unpickle")
        ptr = self.builder.extract_value(self.builder.load(structptr), 0)
        n = self.builder.extract_value(self.builder.load(structptr), 1)
        return self.builder.call(fn, (ptr, n))

    def serialize_object(self, obj):
        """
        Serialize the given object in the bitcode, and return it
        as a pointer to a {i8* data, i32 length}, structure constant
        (suitable for passing to unserialize()).
        """
        try:
            gv = self.module.__serialized[obj]
        except KeyError:
            # First make the array constant
            data = pickle.dumps(obj, protocol=-1)
            name = ".const.pickledata.%s" % (id(obj))
            bdata = cgutils.make_bytearray(data)
            arr = self.context.insert_unique_const(self.module, name, bdata)
            # Then populate the structure constant
            struct = ir.Constant.literal_struct([
                arr.bitcast(self.voidptr),
                ir.Constant(ir.IntType(32), arr.type.pointee.count),
                ])
            name = ".const.picklebuf.%s" % (id(obj))
            gv = self.context.insert_unique_const(self.module, name, struct)
            # Make the id() (and hence the name) unique while populating the module.
            self.module.__serialized[obj] = gv
        return gv

    def to_native_value(self, obj, typ):
        builder = self.builder
        def c_api_error():
            return cgutils.is_not_null(builder, self.err_occurred())

        if isinstance(typ, types.Object) or typ == types.pyobject:
            return NativeValue(obj)

        elif typ == types.boolean:
            istrue = self.object_istrue(obj)
            zero = Constant.null(istrue.type)
            val = builder.icmp(lc.ICMP_NE, istrue, zero)
            return NativeValue(val, is_error=c_api_error())

        elif isinstance(typ, types.Integer):
            val = self.to_native_int(obj, typ)
            return NativeValue(val, is_error=c_api_error())

        elif typ == types.float32:
            fobj = self.number_float(obj)
            fval = self.float_as_double(fobj)
            self.decref(fobj)
            val = builder.fptrunc(fval,
                                  self.context.get_argument_type(typ))
            return NativeValue(val, is_error=c_api_error())

        elif typ == types.float64:
            fobj = self.number_float(obj)
            val = self.float_as_double(fobj)
            self.decref(fobj)
            return NativeValue(val, is_error=c_api_error())

        elif typ in (types.complex128, types.complex64):
            cplxcls = self.context.make_complex(types.complex128)
            cplx = cplxcls(self.context, builder)
            pcplx = cplx._getpointer()
            ok = self.complex_adaptor(obj, pcplx)
            failed = cgutils.is_false(builder, ok)

            with cgutils.if_unlikely(builder, failed):
                self.err_set_string("PyExc_TypeError",
                                    "conversion to %s failed" % (typ,))

            if typ == types.complex64:
                c64cls = self.context.make_complex(typ)
                c64 = c64cls(self.context, builder)
                freal = self.context.cast(builder, cplx.real,
                                          types.float64, types.float32)
                fimag = self.context.cast(builder, cplx.imag,
                                          types.float64, types.float32)
                c64.real = freal
                c64.imag = fimag
                return NativeValue(c64._getvalue(), is_error=failed)
            else:
                return NativeValue(cplx._getvalue(), is_error=failed)

        elif isinstance(typ, types.NPDatetime):
            val = self.extract_np_datetime(obj)
            return NativeValue(val, is_error=c_api_error())

        elif isinstance(typ, types.NPTimedelta):
            val = self.extract_np_timedelta(obj)
            return NativeValue(val, is_error=c_api_error())

        elif isinstance(typ, types.Record):
            buf = self.alloca_buffer()
            ptr = self.extract_record_data(obj, buf)
            is_error = cgutils.is_null(self.builder, ptr)

            ltyp = self.context.get_value_type(typ)
            val = builder.bitcast(ptr, ltyp)

            def cleanup():
                self.release_buffer(buf)
            return NativeValue(val, cleanup=cleanup, is_error=is_error)

        elif isinstance(typ, types.Array):
            val, failed = self.to_native_array(obj, typ)
            val_on_stack = cgutils.alloca_once_value(builder, val)

            def cleanup_array():
                val = self.builder.load(val_on_stack)
<<<<<<< HEAD
                self.context.array_decref(self.builder, typ, val)
=======
                if self.context.enable_nrt:
                    self.context.nrt_decref(self.builder, typ, val)
>>>>>>> c0b3cd4d

            return NativeValue(val, is_error=failed,
                               cleanup=cleanup_array)

        elif isinstance(typ, types.Buffer):
            return self.to_native_buffer(obj, typ)

        elif isinstance(typ, types.Optional):
            return self.to_native_optional(obj, typ)

        elif isinstance(typ, (types.Tuple, types.UniTuple)):
            return self.to_native_tuple(obj, typ)

        elif isinstance(typ, types.Generator):
            return self.to_native_generator(obj, typ)

        elif isinstance(typ, types.ExternalFunctionPointer):
            if typ.get_pointer is not None:
                # Call get_pointer() on the object to get the raw pointer value
                ptrty = self.context.get_function_pointer_type(typ)
                ret = cgutils.alloca_once_value(builder,
                                                Constant.null(ptrty),
                                                name='fnptr')
                ser = self.serialize_object(typ.get_pointer)
                get_pointer = self.unserialize(ser)
                with cgutils.if_likely(builder,
                                       cgutils.is_not_null(builder, get_pointer)):
                    intobj = self.call_function_objargs(get_pointer, (obj,))
                    self.decref(get_pointer)
                    with cgutils.if_likely(builder,
                                           cgutils.is_not_null(builder, intobj)):
                        ptr = self.long_as_voidptr(intobj)
                        self.decref(intobj)
                        builder.store(builder.bitcast(ptr, ptrty), ret)
                return NativeValue(builder.load(ret), is_error=c_api_error())

        raise NotImplementedError("cannot convert %s to native value" % (typ,))

    def from_native_return(self, val, typ):
        out = self.from_native_value(val, typ)
        if self.context.enable_nrt:
            self.context.nrt_decref(self.builder, typ, val)
        return out

    def from_native_value(self, val, typ):
        if typ == types.pyobject:
            return val

        elif typ == types.boolean:
            longval = self.builder.zext(val, self.long)
            return self.bool_from_long(longval)

        elif typ in types.unsigned_domain:
            ullval = self.builder.zext(val, self.ulonglong)
            return self.long_from_ulonglong(ullval)

        elif typ in types.signed_domain:
            ival = self.builder.sext(val, self.longlong)
            return self.long_from_longlong(ival)

        elif typ == types.float32:
            dbval = self.builder.fpext(val, self.double)
            return self.float_from_double(dbval)

        elif typ == types.float64:
            return self.float_from_double(val)

        elif typ == types.complex128:
            cmplxcls = self.context.make_complex(typ)
            cval = cmplxcls(self.context, self.builder, value=val)
            return self.complex_from_doubles(cval.real, cval.imag)

        elif typ == types.complex64:
            cmplxcls = self.context.make_complex(typ)
            cval = cmplxcls(self.context, self.builder, value=val)
            freal = self.context.cast(self.builder, cval.real,
                                      types.float32, types.float64)
            fimag = self.context.cast(self.builder, cval.imag,
                                      types.float32, types.float64)
            return self.complex_from_doubles(freal, fimag)

        elif isinstance(typ, types.NPDatetime):
            return self.create_np_datetime(val, typ.unit_code)

        elif isinstance(typ, types.NPTimedelta):
            return self.create_np_timedelta(val, typ.unit_code)

        elif typ == types.none:
            ret = self.make_none()
            return ret

        elif isinstance(typ, types.Optional):
            return self.from_native_return(val, typ.type)

        elif isinstance(typ, types.Array):
            return self.from_native_array(val, typ)

        elif isinstance(typ, types.Record):
            # Note we will create a copy of the record
            # This is the only safe way.
            size = Constant.int(Type.int(), val.type.pointee.count)
            ptr = self.builder.bitcast(val, Type.pointer(Type.int(8)))
            # Note: this will only work for CPU mode
            #       The following requires access to python object
            dtype_addr = Constant.int(self.py_ssize_t, id(typ.dtype))
            dtypeobj = dtype_addr.inttoptr(self.pyobj)
            return self.recreate_record(ptr, size, dtypeobj)

        elif isinstance(typ, (types.Tuple, types.UniTuple)):
            return self.from_native_tuple(val, typ)

        elif isinstance(typ, types.Generator):
            return self.from_native_generator(val, typ)

        elif isinstance(typ, types.CharSeq):
            return self.from_native_charseq(val, typ)

        raise NotImplementedError(typ)

    def to_native_int(self, obj, typ):
        ll_type = self.context.get_argument_type(typ)
        val = cgutils.alloca_once(self.builder, ll_type)
        longobj = self.number_long(obj)
        with self.if_object_ok(longobj):
            if typ.signed:
                llval = self.long_as_longlong(longobj)
            else:
                llval = self.long_as_ulonglong(longobj)
            self.decref(longobj)
            self.builder.store(self.builder.trunc(llval, ll_type), val)
        return self.builder.load(val)

    def to_native_buffer(self, obj, typ):
        buf = self.alloca_buffer()
        res = self.get_buffer(obj, buf)
        is_error = cgutils.is_not_null(self.builder, res)

        nativearycls = self.context.make_array(typ)
        nativeary = nativearycls(self.context, self.builder)
        aryptr = nativeary._getpointer()

        with cgutils.if_likely(self.builder, self.builder.not_(is_error)):
            ptr = self.builder.bitcast(aryptr, self.voidptr)
            if self.context.enable_nrt:
                self.nrt_adapt_buffer_from_python(buf, ptr)
            else:
                self.numba_buffer_adaptor(buf, ptr)

        def cleanup():
            self.release_buffer(buf)

        return NativeValue(self.builder.load(aryptr), is_error=is_error,
                           cleanup=cleanup)

    def to_native_array(self, ary, typ):
        # TODO check matching dtype.
        #      currently, mismatching dtype will still work and causes
        #      potential memory corruption
        nativearycls = self.context.make_array(typ)
        nativeary = nativearycls(self.context, self.builder)
        aryptr = nativeary._getpointer()
        ptr = self.builder.bitcast(aryptr, self.voidptr)
        if self.context.enable_nrt:
<<<<<<< HEAD
            errcode = self.nrt_array_adaptor(ary, ptr)
=======
            errcode = self.nrt_adapt_ndarray_from_python(ary, ptr)
>>>>>>> c0b3cd4d
        else:
            errcode = self.numba_array_adaptor(ary, ptr)
        failed = cgutils.is_not_null(self.builder, errcode)
        return self.builder.load(aryptr), failed

    def from_native_array(self, ary, typ):
        builder = self.builder
        nativearycls = self.context.make_array(typ)
        nativeary = nativearycls(self.context, builder, value=ary)
        if self.context.enable_nrt:
<<<<<<< HEAD
            newary = self.nrt_adapt_native_array(typ, ary)
            self.context.nrt_decref(builder, nativeary.meminfo)
=======
            newary = self.nrt_adapt_ndarray_to_python(typ, ary)
>>>>>>> c0b3cd4d
            return newary
        else:
            parent = nativeary.parent
            self.incref(parent)
            return parent

    def to_native_optional(self, obj, typ):
        """
        Convert object *obj* to a native optional structure.
        """
        noneval = self.context.make_optional_none(self.builder, typ.type)
        is_not_none = self.builder.icmp(lc.ICMP_NE, obj, self.borrow_none())

        retptr = cgutils.alloca_once(self.builder, noneval.type)
        errptr = cgutils.alloca_once_value(self.builder, cgutils.false_bit)

        with cgutils.ifelse(self.builder, is_not_none) as (then, orelse):
            with then:
                native = self.to_native_value(obj, typ.type)
                just = self.context.make_optional_value(self.builder,
                                                        typ.type, native.value)
                self.builder.store(just, retptr)
                self.builder.store(native.is_error, errptr)

            with orelse:
                self.builder.store(ir.Constant(noneval.type, ir.Undefined),
                                   retptr)
                self.builder.store(noneval, retptr)

        if native.cleanup is not None:
            def cleanup():
                with cgutils.ifthen(self.builder, is_not_none):
                    native.cleanup()
        else:
            cleanup = None

        ret = self.builder.load(retptr)
        return NativeValue(ret, is_error=self.builder.load(errptr),
                           cleanup=cleanup)

    def to_native_tuple(self, obj, typ):
        """
        Convert tuple *obj* to a native array (if homogenous) or structure.
        """
        n = len(typ)
        values = []
        cleanups = []
        is_error = cgutils.false_bit
        for i, eltype in enumerate(typ):
            elem = self.tuple_getitem(obj, i)
            native = self.to_native_value(elem, eltype)
            values.append(native.value)
            is_error = self.builder.or_(is_error, native.is_error)
            if native.cleanup is not None:
                cleanups.append(native.cleanup)

        if cleanups:
            def cleanup():
                for func in reversed(cleanups):
                    func()
        else:
            cleanup = None

        if isinstance(typ, types.UniTuple):
            value = cgutils.pack_array(self.builder, values)
        else:
            value = cgutils.make_anonymous_struct(self.builder, values)
        return NativeValue(value, is_error=is_error, cleanup=cleanup)

    def from_native_tuple(self, val, typ):
        """
        Convert native array or structure *val* to a tuple object.
        """
        tuple_val = self.tuple_new(typ.count)

        for i, dtype in enumerate(typ):
            item = self.builder.extract_value(val, i)
            obj = self.from_native_value(item,  dtype)
            self.tuple_setitem(tuple_val, i, obj)

        return tuple_val

    def to_native_generator(self, obj, typ):
        """
        Extract the generator structure pointer from a generator *obj*
        (a _dynfunc.Generator instance).
        """
        gen_ptr_ty = Type.pointer(self.context.get_data_type(typ))
        value = self.context.get_generator_state(self.builder, obj, gen_ptr_ty)
        return NativeValue(value)

    def from_native_generator(self, val, typ, env=None):
        """
        Make a Numba generator (a _dynfunc.Generator instance) from a
        generator structure pointer *val*.
        *env* is an optional _dynfunc.Environment instance to be wrapped
        in the generator.
        """
        llty = self.context.get_data_type(typ)
        assert not llty.is_pointer
        gen_struct_size = self.context.get_abi_sizeof(llty)

        gendesc = self.context.get_generator_desc(typ)

        # This is the PyCFunctionWithKeywords generated by PyCallWrapper
        genfnty = Type.function(self.pyobj, [self.pyobj, self.pyobj, self.pyobj])
        genfn = self._get_function(genfnty, name=gendesc.llvm_cpython_wrapper_name)

        # This is the raw finalizer generated by _lower_generator_finalize_func()
        finalizerty = Type.function(Type.void(), [self.voidptr])
        if typ.has_finalizer:
            finalizer = self._get_function(finalizerty, name=gendesc.llvm_finalizer_name)
        else:
            finalizer = Constant.null(Type.pointer(finalizerty))

        # PyObject *numba_make_generator(state_size, initial_state, nextfunc, finalizer, env)
        fnty = Type.function(self.pyobj, [self.py_ssize_t,
                                          self.voidptr,
                                          Type.pointer(genfnty),
                                          Type.pointer(finalizerty),
                                          self.voidptr])
        fn = self._get_function(fnty, name="numba_make_generator")

        state_size = ir.Constant(self.py_ssize_t, gen_struct_size)
        initial_state = self.builder.bitcast(val, self.voidptr)
        if env is None:
            env = self.get_null_object()
        env = self.builder.bitcast(env, self.voidptr)

        return self.builder.call(fn,
                                 (state_size, initial_state, genfn, finalizer, env))

    def nrt_adapt_ndarray_to_python(self, aryty, ary):
        if not self.context.enable_nrt:
            raise Exception("Require NRT")
        intty = ir.IntType(32)
        fnty = Type.function(self.pyobj, [self.voidptr, intty, intty])
        fn = self._get_function(fnty, name="NRT_adapt_ndarray_to_python")
        fn.args[0].add_attribute(lc.ATTR_NO_CAPTURE)
        dtype = numpy_support.as_dtype(aryty.dtype)

        ndim = self.context.get_constant(types.int32, aryty.ndim)
        typenum = self.context.get_constant(types.int32, dtype.num)

        aryptr = cgutils.alloca_once_value(self.builder, ary)
        return self.builder.call(fn, [self.builder.bitcast(aryptr,
                                                           self.voidptr),
                                      ndim, typenum])

    def nrt_adapt_ndarray_from_python(self, ary, ptr):
        assert self.context.enable_nrt
        fnty = Type.function(Type.int(), [self.pyobj, self.voidptr])
        fn = self._get_function(fnty, name="NRT_adapt_ndarray_from_python")
        fn.args[0].add_attribute(lc.ATTR_NO_CAPTURE)
        fn.args[1].add_attribute(lc.ATTR_NO_CAPTURE)
        return self.builder.call(fn, (ary, ptr))

    def nrt_adapt_buffer_from_python(self, ary, ptr):
        assert self.context.enable_nrt
        fnty = Type.function(Type.void(), [Type.pointer(self.py_buffer_t),
                                           self.voidptr])
        fn = self._get_function(fnty, name="NRT_adapt_buffer_from_python")
        fn.args[0].add_attribute(lc.ATTR_NO_CAPTURE)
        fn.args[1].add_attribute(lc.ATTR_NO_CAPTURE)
        return self.builder.call(fn, (ary, ptr))

    def from_native_charseq(self, val, typ):
        builder = self.builder
        rawptr = cgutils.alloca_once_value(builder, value=val)
        strptr = builder.bitcast(rawptr, self.cstring)
        fullsize = self.context.get_constant(types.intp, typ.count)
        zero = self.context.get_constant(types.intp, 0)
        count = cgutils.alloca_once_value(builder, zero)

        bbend = cgutils.append_basic_block(builder, "end.string.count")

        # Find the length of the string
        with cgutils.loop_nest(builder, [fullsize], fullsize.type) as [idx]:
            # Get char at idx
            ch = builder.load(builder.gep(strptr, [idx]))
            # Store the current index as count
            builder.store(idx, count)
            # Check if the char is a null-byte
            ch_is_null = cgutils.is_null(builder, ch)
            # If the char is a null-byte
            with cgutils.ifthen(builder, ch_is_null):
                # Jump to the end
                builder.branch(bbend)

        # This is reached if there is no null-byte in the string
        # Then, set count to the fullsize
        builder.store(fullsize, count)
        # Jump to the end
        builder.branch(bbend)

        builder.position_at_end(bbend)
        strlen = builder.load(count)
        return self.bytes_from_string_and_size(strptr, strlen)

    def nrt_adapt_native_array(self, aryty, ary):
        if not self.context.enable_nrt:
            raise Exception("Require NRT")
        intty = ir.IntType(32)
        fnty = Type.function(self.pyobj, [self.voidptr, intty, intty])
        fn = self._get_function(fnty, name="NRT_adapt_native_array")
        fn.args[0].add_attribute(lc.ATTR_NO_CAPTURE)
        dtype = numpy_support.as_dtype(aryty.dtype)

        ndim = self.context.get_constant(types.int32, aryty.ndim)
        typenum = self.context.get_constant(types.int32, dtype.num)

        aryptr = cgutils.alloca_once_value(self.builder, ary)
        return self.builder.call(fn, [self.builder.bitcast(aryptr,
                                                           self.voidptr),
                                      ndim, typenum])

    def nrt_array_adaptor(self, ary, ptr):
        assert self.context.enable_nrt
        fnty = Type.function(Type.int(), [self.pyobj, self.voidptr])
        fn = self._get_function(fnty, name="NRT_adapt_ndarray")
        fn.args[0].add_attribute(lc.ATTR_NO_CAPTURE)
        fn.args[1].add_attribute(lc.ATTR_NO_CAPTURE)
        return self.builder.call(fn, (ary, ptr))

    def numba_array_adaptor(self, ary, ptr):
        assert not self.context.enable_nrt
        fnty = Type.function(Type.int(), [self.pyobj, self.voidptr])
        fn = self._get_function(fnty, name="numba_adapt_ndarray")
        fn.args[0].add_attribute(lc.ATTR_NO_CAPTURE)
        fn.args[1].add_attribute(lc.ATTR_NO_CAPTURE)
        return self.builder.call(fn, (ary, ptr))

    def numba_buffer_adaptor(self, buf, ptr):
        fnty = Type.function(Type.void(),
                             [ir.PointerType(self.py_buffer_t), self.voidptr])
        fn = self._get_function(fnty, name="numba_adapt_buffer")
        fn.args[0].add_attribute(lc.ATTR_NO_CAPTURE)
        fn.args[1].add_attribute(lc.ATTR_NO_CAPTURE)
        return self.builder.call(fn, (buf, ptr))

    def complex_adaptor(self, cobj, cmplx):
        fnty = Type.function(Type.int(), [self.pyobj, cmplx.type])
        fn = self._get_function(fnty, name="numba_complex_adaptor")
        return self.builder.call(fn, [cobj, cmplx])

    def extract_record_data(self, obj, pbuf):
        fnty = Type.function(self.voidptr,
                             [self.pyobj, ir.PointerType(self.py_buffer_t)])
        fn = self._get_function(fnty, name="numba_extract_record_data")
        return self.builder.call(fn, [obj, pbuf])

    def get_buffer(self, obj, pbuf):
        fnty = Type.function(Type.int(),
                             [self.pyobj, ir.PointerType(self.py_buffer_t)])
        fn = self._get_function(fnty, name="numba_get_buffer")
        return self.builder.call(fn, [obj, pbuf])

    def release_buffer(self, pbuf):
        fnty = Type.function(Type.void(), [ir.PointerType(self.py_buffer_t)])
        fn = self._get_function(fnty, name="numba_release_buffer")
        return self.builder.call(fn, [pbuf])

    def extract_np_datetime(self, obj):
        fnty = Type.function(Type.int(64), [self.pyobj])
        fn = self._get_function(fnty, name="numba_extract_np_datetime")
        return self.builder.call(fn, [obj])

    def extract_np_timedelta(self, obj):
        fnty = Type.function(Type.int(64), [self.pyobj])
        fn = self._get_function(fnty, name="numba_extract_np_timedelta")
        return self.builder.call(fn, [obj])

    def create_np_datetime(self, val, unit_code):
        unit_code = Constant.int(Type.int(), unit_code)
        fnty = Type.function(self.pyobj, [Type.int(64), Type.int()])
        fn = self._get_function(fnty, name="numba_create_np_datetime")
        return self.builder.call(fn, [val, unit_code])

    def create_np_timedelta(self, val, unit_code):
        unit_code = Constant.int(Type.int(), unit_code)
        fnty = Type.function(self.pyobj, [Type.int(64), Type.int()])
        fn = self._get_function(fnty, name="numba_create_np_timedelta")
        return self.builder.call(fn, [val, unit_code])

    def recreate_record(self, pdata, size, dtypeaddr):
        fnty = Type.function(self.pyobj, [Type.pointer(Type.int(8)),
                                          Type.int(), self.pyobj])
        fn = self._get_function(fnty, name="numba_recreate_record")
        return self.builder.call(fn, [pdata, size, dtypeaddr])

    def string_from_constant_string(self, string):
        cstr = self.context.insert_const_string(self.module, string)
        sz = self.context.get_constant(types.intp, len(string))
        return self.string_from_string_and_size(cstr, sz)<|MERGE_RESOLUTION|>--- conflicted
+++ resolved
@@ -914,12 +914,8 @@
 
             def cleanup_array():
                 val = self.builder.load(val_on_stack)
-<<<<<<< HEAD
-                self.context.array_decref(self.builder, typ, val)
-=======
                 if self.context.enable_nrt:
                     self.context.nrt_decref(self.builder, typ, val)
->>>>>>> c0b3cd4d
 
             return NativeValue(val, is_error=failed,
                                cleanup=cleanup_array)
@@ -1083,11 +1079,7 @@
         aryptr = nativeary._getpointer()
         ptr = self.builder.bitcast(aryptr, self.voidptr)
         if self.context.enable_nrt:
-<<<<<<< HEAD
-            errcode = self.nrt_array_adaptor(ary, ptr)
-=======
             errcode = self.nrt_adapt_ndarray_from_python(ary, ptr)
->>>>>>> c0b3cd4d
         else:
             errcode = self.numba_array_adaptor(ary, ptr)
         failed = cgutils.is_not_null(self.builder, errcode)
@@ -1098,12 +1090,7 @@
         nativearycls = self.context.make_array(typ)
         nativeary = nativearycls(self.context, builder, value=ary)
         if self.context.enable_nrt:
-<<<<<<< HEAD
-            newary = self.nrt_adapt_native_array(typ, ary)
-            self.context.nrt_decref(builder, nativeary.meminfo)
-=======
             newary = self.nrt_adapt_ndarray_to_python(typ, ary)
->>>>>>> c0b3cd4d
             return newary
         else:
             parent = nativeary.parent
@@ -1303,31 +1290,6 @@
         strlen = builder.load(count)
         return self.bytes_from_string_and_size(strptr, strlen)
 
-    def nrt_adapt_native_array(self, aryty, ary):
-        if not self.context.enable_nrt:
-            raise Exception("Require NRT")
-        intty = ir.IntType(32)
-        fnty = Type.function(self.pyobj, [self.voidptr, intty, intty])
-        fn = self._get_function(fnty, name="NRT_adapt_native_array")
-        fn.args[0].add_attribute(lc.ATTR_NO_CAPTURE)
-        dtype = numpy_support.as_dtype(aryty.dtype)
-
-        ndim = self.context.get_constant(types.int32, aryty.ndim)
-        typenum = self.context.get_constant(types.int32, dtype.num)
-
-        aryptr = cgutils.alloca_once_value(self.builder, ary)
-        return self.builder.call(fn, [self.builder.bitcast(aryptr,
-                                                           self.voidptr),
-                                      ndim, typenum])
-
-    def nrt_array_adaptor(self, ary, ptr):
-        assert self.context.enable_nrt
-        fnty = Type.function(Type.int(), [self.pyobj, self.voidptr])
-        fn = self._get_function(fnty, name="NRT_adapt_ndarray")
-        fn.args[0].add_attribute(lc.ATTR_NO_CAPTURE)
-        fn.args[1].add_attribute(lc.ATTR_NO_CAPTURE)
-        return self.builder.call(fn, (ary, ptr))
-
     def numba_array_adaptor(self, ary, ptr):
         assert not self.context.enable_nrt
         fnty = Type.function(Type.int(), [self.pyobj, self.voidptr])
