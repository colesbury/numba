"""
Type inference base on CPA.
The algorithm guarantees monotonic growth of type-sets for each variable.

Steps:
    1. seed initial types
    2. build constraints
    3. propagate constraints
    4. unify types

Constraint propagation is precise and does not regret (no backtracing).
Constraints push types forward following the dataflow.
"""

from __future__ import print_function, division, absolute_import

import contextlib
import itertools
from pprint import pprint
import traceback

<<<<<<< HEAD
from numba import ir, types, utils, config, six
from .errors import TypingError, UntypedAttributeError, new_error_context
=======
from numba import ir, types, utils, config, six, typing
from .errors import TypingError, UntypedAttributeError
>>>>>>> aac985ea


class TypeVar(object):
    def __init__(self, context, var):
        self.context = context
        self.var = var
        self.type = None
        self.locked = False
        # Stores source location of first definition
        self.define_loc = None

    def add_type(self, tp, loc):
        assert isinstance(tp, types.Type), type(tp)

        if self.locked:
            if tp != self.type:
                if self.context.can_convert(tp, self.type) is None:
                    msg = ("No conversion from %s to %s for '%s', "
                           "defined at %s")
                    raise TypingError(msg % (tp, self.type, self.var,
                                             self.define_loc),
                                      loc=loc)
        else:
            if self.type is not None:
                unified = self.context.unify_pairs(self.type, tp)
                if unified is None:
                    msg = "cannot unify %s and %s for '%s', defined at %s"
                    raise TypingError(msg % (self.type, tp, self.var,
                                             self.define_loc),
                                      loc=loc)
            else:
                # First time definition
                unified = tp
                self.define_loc = loc

            self.type = unified

        return self.type

    def lock(self, tp, loc):
        assert isinstance(tp, types.Type), type(tp)
        assert not self.locked

        # If there is already a type, ensure we can convert it to the
        # locked type.
        if (self.type is not None and
            self.context.can_convert(self.type, tp) is None):
            raise TypingError("No conversion from %s to %s for "
                              "'%s'" % (tp, self.type, self.var))

        self.type = tp
        self.locked = True
        if self.define_loc is None:
            self.define_loc = loc

    def union(self, other, loc):
        if other.type is not None:
            self.add_type(other.type, loc=loc)

        return self.type

    def __repr__(self):
        return '%s := %s' % (self.var, self.type)

    @property
    def defined(self):
        return self.type is not None

    def get(self):
        return (self.type,) if self.type is not None else ()

    def getone(self):
        assert self.type is not None
        return self.type

    def __len__(self):
        return 1 if self.type is not None else 0


class ConstraintNetwork(object):
    """
    TODO: It is possible to optimize constraint propagation to consider only
          dirty type variables.
    """

    def __init__(self):
        self.constraints = []

    def append(self, constraint):
        self.constraints.append(constraint)

    def propagate(self, typeinfer):
        """
        Execute all constraints.  Errors are caught and returned as a list.
        This allows progressing even though some constraints may fail
        due to lack of information (e.g. imprecise types such as List(undefined)).
        """
        errors = []
        for constraint in self.constraints:
            loc = constraint.loc
            with typeinfer.warnings.catch_warnings(filename=loc.filename,
                                                   lineno=loc.line):
                try:
                    constraint(typeinfer)
                except TypingError as e:
                    errors.append(e)
                except Exception:
                    msg = "Internal error at {con}:\n{sep}\n{err}{sep}\n"
                    e = TypingError(msg.format(con=constraint,
                                               err=traceback.format_exc(),
                                               sep='--%<' +'-' * 65),
                                    loc=constraint.loc)
                    errors.append(e)
        return errors


class Propagate(object):
    """
    A simple constraint for direct propagation of types for assignments.
    """

    def __init__(self, dst, src, loc):
        self.dst = dst
        self.src = src
        self.loc = loc

    def __call__(self, typeinfer):
        with new_error_context("typing of assignment at {0}", self.loc):
            typeinfer.copy_type(self.src, self.dst, loc=self.loc)
            # If `dst` is refined, notify us
            typeinfer.refine_map[self.dst] = self

    def refine(self, typeinfer, target_type):
        # Do not back-propagate to locked variables (e.g. constants)
        typeinfer.add_type(self.src, target_type, unless_locked=True,
                           loc=self.loc)


class ArgConstraint(object):

    def __init__(self, dst, src, loc):
        self.dst = dst
        self.src = src
        self.loc = loc

    def __call__(self, typeinfer):
        with new_error_context("typing of argument at {0}", self.loc):
            typevars = typeinfer.typevars
            src = typevars[self.src]
            if not src.defined:
                return
            ty = src.getone()
            if isinstance(ty, types.Omitted):
                ty = typeinfer.context.resolve_value_type(ty.value)
            typeinfer.add_type(self.dst, ty, loc=self.loc)


class BuildTupleConstraint(object):
    def __init__(self, target, items, loc):
        self.target = target
        self.items = items
        self.loc = loc

    def __call__(self, typeinfer):
        with new_error_context("typing of build tuple at {0}", self.loc):
            typevars = typeinfer.typevars
            tsets = [typevars[i.name].get() for i in self.items]
            oset = typevars[self.target]
            for vals in itertools.product(*tsets):
                if vals and all(vals[0] == v for v in vals):
                    tup = types.UniTuple(dtype=vals[0], count=len(vals))
                else:
                    # empty tuples fall here as well
                    tup = types.Tuple(vals)
                typeinfer.add_type(self.target, tup, loc=self.loc)


class _BuildContainerConstraint(object):

    def __init__(self, target, items, loc):
        self.target = target
        self.items = items
        self.loc = loc

    def __call__(self, typeinfer):
        with new_error_context("typing of build list at {0}", self.loc):
            typevars = typeinfer.typevars
            oset = typevars[self.target]
            tsets = [typevars[i.name].get() for i in self.items]
            if not tsets:
                typeinfer.add_type(self.target,
                                   self.container_type(types.undefined),
                                   loc=self.loc)
            else:
                for typs in itertools.product(*tsets):
                    unified = typeinfer.context.unify_types(*typs)
                    if unified is not None:
                        typeinfer.add_type(self.target,
                                           self.container_type(unified),
                                           loc=self.loc)


class BuildListConstraint(_BuildContainerConstraint):
    container_type = types.List


class BuildSetConstraint(_BuildContainerConstraint):
    container_type = types.Set



class ExhaustIterConstraint(object):
    def __init__(self, target, count, iterator, loc):
        self.target = target
        self.count = count
        self.iterator = iterator
        self.loc = loc

    def __call__(self, typeinfer):
        with new_error_context("typing of exhaust iter at {0}", self.loc):
            typevars = typeinfer.typevars
            oset = typevars[self.target]
            for tp in typevars[self.iterator.name].get():
                if isinstance(tp, types.BaseTuple):
                    if len(tp) == self.count:
                        typeinfer.add_type(self.target, tp, loc=self.loc)
                    else:
                        raise ValueError("wrong tuple length for %r: "
                                         "expected %d, got %d"
                                         % (self.iterator.name, self.count, len(tp)))
                elif isinstance(tp, types.IterableType):
                    tup = types.UniTuple(dtype=tp.iterator_type.yield_type,
                                         count=self.count)
                    typeinfer.add_type(self.target, tup, loc=self.loc)


class PairFirstConstraint(object):
    def __init__(self, target, pair, loc):
        self.target = target
        self.pair = pair
        self.loc = loc

    def __call__(self, typeinfer):
        with new_error_context("typing of pair-first at {0}", self.loc):
            typevars = typeinfer.typevars
            oset = typevars[self.target]
            for tp in typevars[self.pair.name].get():
                if not isinstance(tp, types.Pair):
                    # XXX is this an error?
                    continue
                typeinfer.add_type(self.target, tp.first_type, loc=self.loc)


class PairSecondConstraint(object):
    def __init__(self, target, pair, loc):
        self.target = target
        self.pair = pair
        self.loc = loc

    def __call__(self, typeinfer):
        with new_error_context("typing of pair-second at {0}", self.loc):
            typevars = typeinfer.typevars
            oset = typevars[self.target]
            for tp in typevars[self.pair.name].get():
                if not isinstance(tp, types.Pair):
                    # XXX is this an error?
                    continue
                typeinfer.add_type(self.target, tp.second_type, loc=self.loc)


class StaticGetItemConstraint(object):
    def __init__(self, target, value, index, index_var, loc):
        self.target = target
        self.value = value
        self.index = index
        if index_var is not None:
            self.fallback = IntrinsicCallConstraint(target, 'getitem',
                                                    (value, index_var), {},
                                                    None, loc)
        else:
            self.fallback = None
        self.loc = loc

    def __call__(self, typeinfer):
        with new_error_context("typing of static-get-item at {0}", self.loc):
            typevars = typeinfer.typevars
            oset = typevars[self.target]
            for ty in typevars[self.value.name].get():
                itemty = typeinfer.context.resolve_static_getitem(value=ty,
                                                                  index=self.index)
                if itemty is not None:
                    typeinfer.add_type(self.target, itemty, loc=self.loc)
                elif self.fallback is not None:
                    self.fallback(typeinfer)

    def get_call_signature(self):
        # The signature is only needed for the fallback case in lowering
        return self.fallback and self.fallback.get_call_signature()


def fold_arg_vars(typevars, args, vararg, kws):
    """
    Fold and resolve the argument variables of a function call.
    """
    # Fetch all argument types, bail if any is unknown
    n_pos_args = len(args)
    kwds = [kw for (kw, var) in kws]
    argtypes = [typevars[a.name] for a in args]
    argtypes += [typevars[var.name] for (kw, var) in kws]
    if vararg is not None:
        argtypes.append(typevars[vararg.name])

    if not all(a.defined for a in argtypes):
        return

    args = tuple(a.getone() for a in argtypes)
    pos_args = args[:n_pos_args]
    if vararg is not None:
        if not isinstance(args[-1], types.BaseTuple):
            # Unsuitable for *args
            # (Python is more lenient and accepts all iterables)
            raise TypeError("*args in function call should be a tuple, got %s"
                            % (args[-1],))
        pos_args += args[-1].types
        args = args[:-1]
    kw_args = dict(zip(kwds, args[n_pos_args:]))
    return pos_args, kw_args


class CallConstraint(object):
    """Constraint for calling functions.
    Perform case analysis foreach combinations of argument types.
    """
    signature = None

    def __init__(self, target, func, args, kws, vararg, loc):
        self.target = target
        self.func = func
        self.args = args
        self.kws = kws or {}
        self.vararg = vararg
        self.loc = loc

    def __call__(self, typeinfer):
        with new_error_context("typing of call at {0}", self.loc):
            typevars = typeinfer.typevars
            fnty = typevars[self.func].getone()
            with new_error_context("resolving callee type: {0}", fnty):
                self.resolve(typeinfer, typevars, fnty)

    def resolve(self, typeinfer, typevars, fnty):
        assert fnty
        context = typeinfer.context

        r = fold_arg_vars(typevars, self.args, self.vararg, self.kws)
        if r is None:
            # Cannot resolve call type until all argument types are known
            return
        pos_args, kw_args = r

        # Resolve call type
        sig = typeinfer.resolve_call(fnty, pos_args, kw_args)
        if sig is None:
            # Arguments are invalid => explain why
            headtemp = "Invalid usage of {0} with parameters ({1})"
            args = [str(a) for a in pos_args]
            args += ["%s=%s" % (k, v) for k, v in sorted(kw_args.items())]
            head = headtemp.format(fnty, ', '.join(map(str, args)))
            desc = context.explain_function_type(fnty)
            msg = '\n'.join([head, desc])
            raise TypingError(msg, loc=self.loc)

        typeinfer.add_type(self.target, sig.return_type, loc=self.loc)

        # If the function is a bound function and its receiver type
        # was refined, propagate it.
        if (isinstance(fnty, types.BoundFunction)
            and sig.recvr is not None
            and sig.recvr != fnty.this):
            refined_this = context.unify_pairs(sig.recvr, fnty.this)
            if refined_this is not None and refined_this.is_precise():
                refined_fnty = fnty.copy(this=refined_this)
                typeinfer.propagate_refined_type(self.func, refined_fnty)

        # If the return type is imprecise but can be unified with the
        # target variable's inferred type, use the latter.
        # Useful for code such as::
        #    s = set()
        #    s.add(1)
        # (the set() call must be typed as int64(), not undefined())
        if not sig.return_type.is_precise():
            target = typevars[self.target]
            if target.defined:
                targetty = target.getone()
                if context.unify_pairs(targetty, sig.return_type) == targetty:
                    sig.return_type = targetty

        self.signature = sig

    def get_call_signature(self):
        return self.signature


class IntrinsicCallConstraint(CallConstraint):
    def __call__(self, typeinfer):
        with new_error_context("typing of intrinsic-call at {0}", self.loc):
            self.resolve(typeinfer, typeinfer.typevars, fnty=self.func)


class GetAttrConstraint(object):
    def __init__(self, target, attr, value, loc, inst):
        self.target = target
        self.attr = attr
        self.value = value
        self.loc = loc
        self.inst = inst

    def __call__(self, typeinfer):
        with new_error_context("typing of get attribute at {0}", self.loc):
            typevars = typeinfer.typevars
            valtys = typevars[self.value.name].get()
            for ty in valtys:
                attrty = typeinfer.context.resolve_getattr(ty, self.attr)
                if attrty is None:
                    raise UntypedAttributeError(ty, self.attr, loc=self.inst.loc)
                else:
                    typeinfer.add_type(self.target, attrty, loc=self.loc)
            typeinfer.refine_map[self.target] = self

    def refine(self, typeinfer, target_type):
        if isinstance(target_type, types.BoundFunction):
            recvr = target_type.this
            typeinfer.add_type(self.value.name, recvr, loc=self.loc)
            source_constraint = typeinfer.refine_map.get(self.value.name)
            if source_constraint is not None:
                source_constraint.refine(typeinfer, recvr)

    def __repr__(self):
        return 'resolving type of attribute "{attr}" of "{value}"'.format(
            value=self.value, attr=self.attr)


class SetItemConstraint(object):
    def __init__(self, target, index, value, loc):
        self.target = target
        self.index = index
        self.value = value
        self.loc = loc

    def __call__(self, typeinfer):
        with new_error_context("typing of setitem at {0}", self.loc):
            typevars = typeinfer.typevars
            if not all(typevars[var.name].defined
                       for var in (self.target, self.index, self.value)):
                return
            targetty = typevars[self.target.name].getone()
            idxty = typevars[self.index.name].getone()
            valty = typevars[self.value.name].getone()

            sig = typeinfer.context.resolve_setitem(targetty, idxty, valty)
            if sig is None:
                raise TypingError("Cannot resolve setitem: %s[%s] = %s" %
                                  (targetty, idxty, valty), loc=self.loc)
            self.signature = sig

    def get_call_signature(self):
        return self.signature


class StaticSetItemConstraint(object):
    def __init__(self, target, index, index_var, value, loc):
        self.target = target
        self.index = index
        self.index_var = index_var
        self.value = value
        self.loc = loc

    def __call__(self, typeinfer):
        with new_error_context("typing of staticsetitem at {0}", self.loc):
            typevars = typeinfer.typevars
            if not all(typevars[var.name].defined
                       for var in (self.target, self.index_var, self.value)):
                return
            targetty = typevars[self.target.name].getone()
            idxty = typevars[self.index_var.name].getone()
            valty = typevars[self.value.name].getone()

            sig = typeinfer.context.resolve_static_setitem(targetty, self.index, valty)
            if sig is None:
                sig = typeinfer.context.resolve_setitem(targetty, idxty, valty)
            if sig is None:
                raise TypingError("Cannot resolve setitem: %s[%r] = %s" %
                                  (targetty, self.index, valty), loc=self.loc)
            self.signature = sig

    def get_call_signature(self):
        return self.signature


class DelItemConstraint(object):
    def __init__(self, target, index, loc):
        self.target = target
        self.index = index
        self.loc = loc

    def __call__(self, typeinfer):
        with new_error_context("typing of delitem at {0}", self.loc):
            typevars = typeinfer.typevars
            if not all(typevars[var.name].defined
                       for var in (self.target, self.index)):
                return
            targetty = typevars[self.target.name].getone()
            idxty = typevars[self.index.name].getone()

            sig = typeinfer.context.resolve_delitem(targetty, idxty)
            if sig is None:
                raise TypingError("Cannot resolve delitem: %s[%s]" %
                                  (targetty, idxty), loc=self.loc)
            self.signature = sig

    def get_call_signature(self):
        return self.signature


class SetAttrConstraint(object):
    def __init__(self, target, attr, value, loc):
        self.target = target
        self.attr = attr
        self.value = value
        self.loc = loc

    def __call__(self, typeinfer):
        with new_error_context("typing of set attribute {0!r} at {1}",
                               self.attr, self.loc):
            typevars = typeinfer.typevars
            if not all(typevars[var.name].defined
                       for var in (self.target, self.value)):
                return
            targetty = typevars[self.target.name].getone()
            valty = typevars[self.value.name].getone()
            sig = typeinfer.context.resolve_setattr(targetty, self.attr,
                                                    valty)
            if sig is None:
                raise TypingError("Cannot resolve setattr: (%s).%s = %s" %
                                  (targetty, self.attr, valty),
                                  loc=self.loc)
            self.signature = sig

    def get_call_signature(self):
        return self.signature


class PrintConstraint(object):
    def __init__(self, args, vararg, loc):
        self.args = args
        self.vararg = vararg
        self.loc = loc

    def __call__(self, typeinfer):
        typevars = typeinfer.typevars

        r = fold_arg_vars(typevars, self.args, self.vararg, {})
        if r is None:
            # Cannot resolve call type until all argument types are known
            return
        pos_args, kw_args = r

        fnty = typeinfer.context.resolve_value_type(print)
        assert fnty is not None
        sig = typeinfer.resolve_call(fnty, pos_args, kw_args)
        self.signature = sig

    def get_call_signature(self):
        return self.signature


class TypeVarMap(dict):
    def set_context(self, context):
        self.context = context

    def __getitem__(self, name):
        if name not in self:
            self[name] = TypeVar(self.context, name)
        return super(TypeVarMap, self).__getitem__(name)

    def __setitem__(self, name, value):
        assert isinstance(name, str)
        if name in self:
            raise KeyError("Cannot redefine typevar %s" % name)
        else:
            super(TypeVarMap, self).__setitem__(name, value)


# A temporary mapping of {function name: dispatcher object}
_temporary_dispatcher_map = {}

@contextlib.contextmanager
def register_dispatcher(disp):
    """
    Register a Dispatcher for inference while it is not yet stored
    as global or closure variable (e.g. during execution of the @jit()
    call).  This allows resolution of recursive calls with eager
    compilation.
    """
    assert callable(disp)
    assert callable(disp.py_func)
    name = disp.py_func.__name__
    _temporary_dispatcher_map[name] = disp
    try:
        yield
    finally:
        del _temporary_dispatcher_map[name]


class TypeInferer(object):
    """
    Operates on block that shares the same ir.Scope.
    """

    def __init__(self, context, interp, warnings):
        self.context = context
        self.blocks = interp.blocks
        self.generator_info = interp.generator_info
        self.py_func = interp.bytecode.func
        self.typevars = TypeVarMap()
        self.typevars.set_context(context)
        self.constraints = ConstraintNetwork()
        self.warnings = warnings

        # { index: mangled name }
        self.arg_names = {}
        #self.return_type = None
        # Set of assumed immutable globals
        self.assumed_immutables = set()
        # Track all calls and associated constraints
        self.calls = []
        # The inference result of the above calls
        self.calltypes = utils.UniqueDict()
        # Target var -> constraint with refine hook
        self.refine_map = {}

        if config.DEBUG or config.DEBUG_TYPEINFER:
            self.debug = TypeInferDebug(self)
        else:
            self.debug = NullDebug()

    def _mangle_arg_name(self, name):
        # Disambiguise argument name
        return "arg.%s" % (name,)

    def _get_return_vars(self):
        rets = []
        for blk in utils.itervalues(self.blocks):
            inst = blk.terminator
            if isinstance(inst, ir.Return):
                rets.append(inst.value)
        return rets

    def seed_argument(self, name, index, typ):
        name = self._mangle_arg_name(name)
        self.seed_type(name, typ)
        self.arg_names[index] = name

    def seed_type(self, name, typ):
        """All arguments should be seeded.
        """
        self.lock_type(name, typ, loc=None)

    def seed_return(self, typ):
        """Seeding of return value is optional.
        """
<<<<<<< HEAD
        for blk in utils.itervalues(self.blocks):
            inst = blk.terminator
            if isinstance(inst, ir.Return):
                self.lock_type(inst.value.name, typ, loc=None)
=======
        for var in self._get_return_vars():
            self.lock_type(var.name, typ)
>>>>>>> aac985ea

    def build_constraint(self):
        for blk in utils.itervalues(self.blocks):
            for inst in blk.body:
                self.constrain_statement(inst)

    def propagate(self):
        newtoken = self.get_state_token()
        oldtoken = None
        # Since the number of types are finite, the typesets will eventually
        # stop growing.
        while newtoken != oldtoken:
            self.debug.propagate_started()
            oldtoken = newtoken
            # Errors can appear when the type set is incomplete; only
            # raise them when there is no progress anymore.
            errors = self.constraints.propagate(self)
            newtoken = self.get_state_token()
            self.debug.propagate_finished()
        if errors:
            raise errors[0]

    def add_type(self, var, tp, loc, unless_locked=False):
        assert isinstance(var, str), type(var)
        tv = self.typevars[var]
        if unless_locked and tv.locked:
            return
        oldty = tv.type
        unified = tv.add_type(tp, loc=loc)
        if unified != oldty:
            self.propagate_refined_type(var, unified)

    def add_calltype(self, inst, signature):
        self.calltypes[inst] = signature

    def copy_type(self, src_var, dest_var, loc):
        unified = self.typevars[dest_var].union(self.typevars[src_var], loc=loc)

    def lock_type(self, var, tp, loc):
        tv = self.typevars[var]
        tv.lock(tp, loc=loc)

    def propagate_refined_type(self, updated_var, updated_type):
        source_constraint = self.refine_map.get(updated_var)
        if source_constraint is not None:
            source_constraint.refine(self, updated_type)

    def unify(self):
        """
        Run the final unification pass over all inferred types, and
        catch imprecise types.
        """
        typdict = utils.UniqueDict()

        def check_var(name):
            tv = self.typevars[name]
            if not tv.defined:
                raise TypingError("Undefined variable '%s'" % (var,))
            tp = tv.getone()
            if not tp.is_precise():
                raise TypingError("Can't infer type of variable '%s': %s" % (var, tp))
            typdict[var] = tp

        # For better error display, check first user-visible vars, then
        # temporaries
        temps = set(k for k in self.typevars if not k[0].isalpha())
        others = set(self.typevars) - temps
        for var in sorted(others):
            check_var(var)
        for var in sorted(temps):
            check_var(var)

        retty = self.get_return_type(typdict)
        fntys = self.get_function_types(typdict)
        if self.generator_info:
            retty = self.get_generator_type(typdict, retty)

        self.debug.unify_finished(typdict, retty, fntys)

        return typdict, retty, fntys

    def get_generator_type(self, typdict, retty):
        gi = self.generator_info
        arg_types = [None] * len(self.arg_names)
        for index, name in self.arg_names.items():
            arg_types[index] = typdict[name]
        state_types = [typdict[var_name] for var_name in gi.state_vars]
        yield_types = [typdict[y.inst.value.name] for y in gi.get_yield_points()]
        if not yield_types:
            raise TypingError("Cannot type generator: it does not yield any value")
        yield_type = self.context.unify_types(*yield_types)
        if yield_type is None:
            raise TypingError("Cannot type generator: cannot unify yielded types "
                              "%s" % (yield_types,))
        return types.Generator(self.py_func, yield_type, arg_types, state_types,
                               has_finalizer=True)

    def get_function_types(self, typemap):
        """
        Fill and return the calltypes map.
        """
        # XXX why can't this be done on the fly?
        calltypes = self.calltypes
        for call, constraint in self.calls:
            calltypes[call] = constraint.get_call_signature()
        return calltypes

    def _unify_return_types(self, rettypes):
        if rettypes:
            unified = self.context.unify_types(*rettypes)
            if unified is None or not unified.is_precise():
                raise TypingError("Can't unify return type from the "
                                  "following types: %s"
                                  % ", ".join(sorted(map(str, rettypes))))
            return unified
        else:
            # Function without a successful return path
            return types.none

    def get_return_type(self, typemap):
        rettypes = set()
        for var in self._get_return_vars():
            rettypes.add(typemap[var.name])
        return self._unify_return_types(rettypes)

    def get_state_token(self):
        """The algorithm is monotonic.  It can only grow or "refine" the
        typevar map.
        """
        return [tv.type for name, tv in sorted(self.typevars.items())]

    def constrain_statement(self, inst):
        if isinstance(inst, ir.Assign):
            self.typeof_assign(inst)
        elif isinstance(inst, ir.SetItem):
            self.typeof_setitem(inst)
        elif isinstance(inst, ir.StaticSetItem):
            self.typeof_static_setitem(inst)
        elif isinstance(inst, ir.DelItem):
            self.typeof_delitem(inst)
        elif isinstance(inst, ir.SetAttr):
            self.typeof_setattr(inst)
        elif isinstance(inst, ir.Print):
            self.typeof_print(inst)
        elif isinstance(inst, (ir.Jump, ir.Branch, ir.Return, ir.Del)):
            pass
        elif isinstance(inst, ir.StaticRaise):
            pass
        else:
            raise NotImplementedError(inst)

    def typeof_setitem(self, inst):
        constraint = SetItemConstraint(target=inst.target, index=inst.index,
                                       value=inst.value, loc=inst.loc)
        self.constraints.append(constraint)
        self.calls.append((inst, constraint))

    def typeof_static_setitem(self, inst):
        constraint = StaticSetItemConstraint(target=inst.target,
                                             index=inst.index,
                                             index_var=inst.index_var,
                                             value=inst.value, loc=inst.loc)
        self.constraints.append(constraint)
        self.calls.append((inst, constraint))

    def typeof_delitem(self, inst):
        constraint = DelItemConstraint(target=inst.target, index=inst.index,
                                       loc=inst.loc)
        self.constraints.append(constraint)
        self.calls.append((inst, constraint))

    def typeof_setattr(self, inst):
        constraint = SetAttrConstraint(target=inst.target, attr=inst.attr,
                                       value=inst.value, loc=inst.loc)
        self.constraints.append(constraint)
        self.calls.append((inst, constraint))

    def typeof_print(self, inst):
        constraint = PrintConstraint(args=inst.args, vararg=inst.vararg,
                                     loc=inst.loc)
        self.constraints.append(constraint)
        self.calls.append((inst, constraint))

    def typeof_assign(self, inst):
        value = inst.value
        if isinstance(value, ir.Const):
            self.typeof_const(inst, inst.target, value.value)
        elif isinstance(value, ir.Var):
            self.constraints.append(Propagate(dst=inst.target.name,
                                              src=value.name, loc=inst.loc))
        elif isinstance(value, (ir.Global, ir.FreeVar)):
            self.typeof_global(inst, inst.target, value)
        elif isinstance(value, ir.Arg):
            self.typeof_arg(inst, inst.target, value)
        elif isinstance(value, ir.Expr):
            self.typeof_expr(inst, inst.target, value)
        elif isinstance(value, ir.Yield):
            self.typeof_yield(inst, inst.target, value)
        else:
            raise NotImplementedError(type(value), str(value))

    def resolve_value_type(self, inst, val):
        """
        Resolve the type of a simple Python value, such as can be
        represented by literals.
        """
        ty = self.context.resolve_value_type(val)
        if ty is None:
            msg = "Unsupported Python value %r" % (val,)
            raise TypingError(msg, loc=inst.loc)
        else:
            return ty

    def typeof_arg(self, inst, target, arg):
        src_name = self._mangle_arg_name(arg.name)
        self.constraints.append(ArgConstraint(dst=target.name,
                                              src=src_name,
                                              loc=inst.loc))

    def typeof_const(self, inst, target, const):
        self.lock_type(target.name, self.resolve_value_type(inst, const),
                       loc=inst.loc)

    def typeof_yield(self, inst, target, yield_):
        # Sending values into generators isn't supported.
        self.add_type(target.name, types.none, loc=inst.loc)

    def sentry_modified_builtin(self, inst, gvar):
        """
        Ensure that builtins are not modified.
        """
        if (gvar.name in ('range', 'xrange') and
            gvar.value not in utils.RANGE_ITER_OBJECTS):
            bad = True
        elif gvar.name == 'slice' and gvar.value is not slice:
            bad = True
        elif gvar.name == 'len' and gvar.value is not len:
            bad = True
        else:
            bad = False

        if bad:
            raise TypingError("Modified builtin '%s'" % gvar.name,
                              loc=inst.loc)

    def resolve_call(self, fnty, pos_args, kw_args):
        """
        Resolve a call to a given function type.  A signature is returned.
        """
        if isinstance(fnty, types.RecursiveCall):
            # Self-recursive call
            disp = fnty.dispatcher_type.dispatcher
            pysig, args = disp.fold_argument_types(pos_args, kw_args)

            # Fetch the return type as given by the user
            rettypes = set()
            for retvar in self._get_return_vars():
                typevar = self.typevars[retvar.name]
                if not typevar.defined:
                    raise TypeError("recursive calls need an explicit signature in jit()")
                rettypes.add(typevar.getone())
            return_type = self._unify_return_types(rettypes)

            # Match call arguments with current inference arguments
            assert len(args) == len(self.arg_names)
            formal_args = [self.typevars[self.arg_names[i]].getone()
                           for i in range(len(args))]
            for formal_ty, actual_ty in zip(formal_args, args):
                if not self.context.can_convert(actual_ty, formal_ty):
                    raise TypeError("bad self-recursive call with argument types %s" % (args,))

            sig = typing.signature(return_type, *formal_args)
            sig.pysig = pysig
            return sig
        else:
            # Normal non-recursive call
            return self.context.resolve_function_type(fnty, pos_args, kw_args)

    def typeof_global(self, inst, target, gvar):
        typ = self.context.resolve_value_type(gvar.value)

        if (typ is None and gvar.name == self.py_func.__name__
            and gvar.name in _temporary_dispatcher_map):
            # Self-recursion case where the dispatcher is not (yet?) known
            # as a global variable
            typ = types.Dispatcher(_temporary_dispatcher_map[gvar.name])

        if isinstance(typ, types.Dispatcher) and typ.dispatcher.is_compiling:
            # Recursive call
            if typ.dispatcher.py_func is self.py_func:
                typ = types.RecursiveCall(typ)
            else:
                raise NotImplementedError(
                    "call to %s: mutual recursion not supported"
                    % typ.dispatcher)

        if isinstance(typ, types.Array):
            # Global array in nopython mode is constant
            # XXX why layout='C'?
            typ = typ.copy(layout='C', readonly=True)

        if typ is not None:
            self.sentry_modified_builtin(inst, gvar)
            self.lock_type(target.name, typ, loc=inst.loc)
            self.assumed_immutables.add(inst)
        else:
            raise TypingError("Untyped global name '%s'" % gvar.name,
                              loc=inst.loc)

    def typeof_expr(self, inst, target, expr):
        if expr.op == 'call':
            if isinstance(expr.func, ir.Intrinsic):
                sig = expr.func.type
                self.add_type(target.name, sig.return_type, loc=inst.loc)
                self.add_calltype(expr, sig)
            else:
                self.typeof_call(inst, target, expr)
        elif expr.op in ('getiter', 'iternext'):
            self.typeof_intrinsic_call(inst, target, expr.op, expr.value)
        elif expr.op == 'exhaust_iter':
            constraint = ExhaustIterConstraint(target.name, count=expr.count,
                                               iterator=expr.value,
                                               loc=expr.loc)
            self.constraints.append(constraint)
        elif expr.op == 'pair_first':
            constraint = PairFirstConstraint(target.name, pair=expr.value,
                                             loc=expr.loc)
            self.constraints.append(constraint)
        elif expr.op == 'pair_second':
            constraint = PairSecondConstraint(target.name, pair=expr.value,
                                              loc=expr.loc)
            self.constraints.append(constraint)
        elif expr.op == 'binop':
            self.typeof_intrinsic_call(inst, target, expr.fn, expr.lhs, expr.rhs)
        elif expr.op == 'inplace_binop':
            self.typeof_intrinsic_call(inst, target, expr.fn,
                                       expr.lhs, expr.rhs)
        elif expr.op == 'unary':
            self.typeof_intrinsic_call(inst, target, expr.fn, expr.value)
        elif expr.op == 'static_getitem':
            constraint = StaticGetItemConstraint(target.name, value=expr.value,
                                                 index=expr.index,
                                                 index_var=expr.index_var,
                                                 loc=expr.loc)
            self.constraints.append(constraint)
            self.calls.append((inst.value, constraint))
        elif expr.op == 'getitem':
            self.typeof_intrinsic_call(inst, target, 'getitem', expr.value, expr.index)
        elif expr.op == 'getattr':
            constraint = GetAttrConstraint(target.name, attr=expr.attr,
                                           value=expr.value, loc=inst.loc,
                                           inst=inst)
            self.constraints.append(constraint)
        elif expr.op == 'build_tuple':
            constraint = BuildTupleConstraint(target.name, items=expr.items,
                                              loc=inst.loc)
            self.constraints.append(constraint)
        elif expr.op == 'build_list':
            constraint = BuildListConstraint(target.name, items=expr.items,
                                             loc=inst.loc)
            self.constraints.append(constraint)
        elif expr.op == 'build_set':
            constraint = BuildSetConstraint(target.name, items=expr.items,
                                            loc=inst.loc)
            self.constraints.append(constraint)
        elif expr.op == 'cast':
            self.constraints.append(Propagate(dst=target.name,
                                              src=expr.value.name,
                                              loc=inst.loc))
        else:
            raise NotImplementedError(type(expr), expr)

    def typeof_call(self, inst, target, call):
        constraint = CallConstraint(target.name, call.func.name, call.args,
                                    call.kws, call.vararg, loc=inst.loc)
        self.constraints.append(constraint)
        self.calls.append((inst.value, constraint))

    def typeof_intrinsic_call(self, inst, target, func, *args):
        constraint = IntrinsicCallConstraint(target.name, func, args,
                                             kws=(), vararg=None, loc=inst.loc)
        self.constraints.append(constraint)
        self.calls.append((inst.value, constraint))


class NullDebug(object):

    def propagate_started(self):
        pass

    def propagate_finished(self):
        pass

    def unify_finished(self, typdict, retty, fntys):
        pass


class TypeInferDebug(object):

    def __init__(self, typeinfer):
        self.typeinfer = typeinfer

    def _dump_state(self):
        print('---- type variables ----')
        pprint([v for k, v in sorted(self.typeinfer.typevars.items())])

    def propagate_started(self):
        print("propagate".center(80, '-'))

    def propagate_finished(self):
        self._dump_state()

    def unify_finished(self, typdict, retty, fntys):
        print("Variable types".center(80, "-"))
        pprint(typdict)
        print("Return type".center(80, "-"))
        pprint(retty)
        print("Call types".center(80, "-"))
        pprint(fntys)<|MERGE_RESOLUTION|>--- conflicted
+++ resolved
@@ -19,13 +19,8 @@
 from pprint import pprint
 import traceback
 
-<<<<<<< HEAD
-from numba import ir, types, utils, config, six
+from numba import ir, types, utils, config, six, typing
 from .errors import TypingError, UntypedAttributeError, new_error_context
-=======
-from numba import ir, types, utils, config, six, typing
-from .errors import TypingError, UntypedAttributeError
->>>>>>> aac985ea
 
 
 class TypeVar(object):
@@ -697,15 +692,8 @@
     def seed_return(self, typ):
         """Seeding of return value is optional.
         """
-<<<<<<< HEAD
-        for blk in utils.itervalues(self.blocks):
-            inst = blk.terminator
-            if isinstance(inst, ir.Return):
-                self.lock_type(inst.value.name, typ, loc=None)
-=======
         for var in self._get_return_vars():
-            self.lock_type(var.name, typ)
->>>>>>> aac985ea
+            self.lock_type(var.name, typ, loc=None)
 
     def build_constraint(self):
         for blk in utils.itervalues(self.blocks):
