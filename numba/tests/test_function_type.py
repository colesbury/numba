import unittest
import types as pytypes
from numba import jit, njit, cfunc, types, int64, float64, float32, errors
from numba import literal_unroll
from numba.core.config import IS_32BITS, IS_WIN32
import ctypes
import warnings

from .support import TestCase


def dump(foo):  # FOR DEBUGGING, TO BE REMOVED
    from numba.core import function
    foo_type = function.fromobject(foo)
    foo_sig = foo_type.signature()
    foo.compile(foo_sig)
    print('{" LLVM IR OF "+foo.__name__+" ":*^70}')
    print(foo.inspect_llvm(foo_sig.args))
    print('{"":*^70}')


# Decorators for transforming a Python function to different kinds of
# functions:

def mk_cfunc_func(sig):
    def cfunc_func(func):
        assert isinstance(func, pytypes.FunctionType), repr(func)
        f = cfunc(sig)(func)
        f.pyfunc = func
        return f
    return cfunc_func


def njit_func(func):
    assert isinstance(func, pytypes.FunctionType), repr(func)
    f = jit(nopython=True)(func)
    f.pyfunc = func
    return f


def mk_njit_with_sig_func(sig):
    def njit_with_sig_func(func):
        assert isinstance(func, pytypes.FunctionType), repr(func)
        f = jit(sig, nopython=True)(func)
        f.pyfunc = func
        return f
    return njit_with_sig_func


def mk_ctypes_func(sig):
    def ctypes_func(func, sig=int64(int64)):
        assert isinstance(func, pytypes.FunctionType), repr(func)
        cfunc = mk_cfunc_func(sig)(func)
        addr = cfunc._wrapper_address
        if sig == int64(int64):
            f = ctypes.CFUNCTYPE(ctypes.c_int64)(addr)
            f.pyfunc = func
            return f
        raise NotImplementedError(
            f'ctypes decorator for {func} with signature {sig}')
    return ctypes_func


class WAP(types.WrapperAddressProtocol):
    """An example implementation of wrapper address protocol.

    """
    def __init__(self, func, sig):
        self.pyfunc = func
        self.cfunc = cfunc(sig)(func)
        self.sig = sig

    def __wrapper_address__(self):
        return self.cfunc._wrapper_address

    def signature(self):
        return self.sig

    def __call__(self, *args, **kwargs):
        return self.pyfunc(*args, **kwargs)


def mk_wap_func(sig):
    def wap_func(func):
        return WAP(func, sig)
    return wap_func


class TestFunctionType(TestCase):
    """Test first-class functions in the context of a Numba jit compiled
    function.

    """

    def test_in__(self):
        """Function is passed in as an argument.
        """

        def a(i):
            return i + 1

        def foo(f):
            return 0

        sig = int64(int64)

        for decor in [mk_cfunc_func(sig),
                      njit_func,
                      mk_njit_with_sig_func(sig),
                      mk_ctypes_func(sig),
                      mk_wap_func(sig)]:
            for jit_opts in [dict(nopython=True), dict(forceobj=True)]:
                jit_ = jit(**jit_opts)
                with self.subTest(decor=decor.__name__, jit=jit_opts):
                    a_ = decor(a)
                    self.assertEqual(jit_(foo)(a_), foo(a))

    def test_in_call__(self):
        """Function is passed in as an argument and called.
        Also test different return values.
        """

        def a_i64(i):
            return i + 1234567

        def a_f64(i):
            return i + 1.5

        def a_str(i):
            return "abc"

        def foo(f):
            return f(123)

        for f, sig in [(a_i64, int64(int64)), (a_f64, float64(int64))]:
            for decor in [mk_cfunc_func(sig), njit_func,
                          mk_njit_with_sig_func(sig),
                          mk_wap_func(sig)]:
                for jit_opts in [dict(nopython=True), dict(forceobj=True)]:
                    jit_ = jit(**jit_opts)
                    with self.subTest(
                            sig=sig, decor=decor.__name__, jit=jit_opts):
                        f_ = decor(f)
                        self.assertEqual(jit_(foo)(f_), foo(f))

    def test_in_call_out(self):
        """Function is passed in as an argument, called, and returned.
        """

        def a(i):
            return i + 1

        def foo(f):
            f(123)
            return f

        sig = int64(int64)

        for decor in [mk_cfunc_func(sig), njit_func,
                      mk_njit_with_sig_func(sig), mk_wap_func(sig)]:
            for jit_opts in [dict(nopython=True), dict(forceobj=True)]:
                jit_ = jit(**jit_opts)
                with self.subTest(decor=decor.__name__):
                    a_ = decor(a)
                    r1 = jit_(foo)(a_).pyfunc
                    r2 = foo(a)
                    self.assertEqual(r1, r2)

    def test_in_seq_call(self):
        """Functions are passed in as arguments, used as tuple items, and
        called.

        """
        def a(i):
            return i + 1

        def b(i):
            return i + 2

        def foo(f, g):
            r = 0
            for f_ in (f, g):
                r = r + f_(r)
            return r

        sig = int64(int64)

        for decor in [mk_cfunc_func(sig), mk_wap_func(sig),
                      mk_njit_with_sig_func(sig)]:
            for jit_opts in [dict(nopython=True), dict(forceobj=True)]:
                jit_ = jit(**jit_opts)
                with self.subTest(decor=decor.__name__):
                    a_ = decor(a)
                    b_ = decor(b)
                    self.assertEqual(jit_(foo)(a_, b_), foo(a, b))

    def test_in_ns_seq_call(self):
        """Functions are passed in as an argument and via namespace scoping
        (mixed pathways), used as tuple items, and called.

        """

        def a(i):
            return i + 1

        def b(i):
            return i + 2

        def mkfoo(b_):
            def foo(f):
                r = 0
                for f_ in (f, b_):
                    r = r + f_(r)
                return r
            return foo

        sig = int64(int64)

        for decor in [mk_cfunc_func(sig),
                      mk_njit_with_sig_func(sig), mk_wap_func(sig),
                      mk_ctypes_func(sig)][:-1]:
            for jit_opts in [dict(nopython=True), dict(forceobj=True)]:
                jit_ = jit(**jit_opts)
                with self.subTest(decor=decor.__name__):
                    a_ = decor(a)
                    b_ = decor(b)
                    self.assertEqual(jit_(mkfoo(b_))(a_), mkfoo(b)(a))

    def test_ns_call(self):
        """Function is passed in via namespace scoping and called.

        """

        def a(i):
            return i + 1

        def mkfoo(a_):
            def foo():
                return a_(123)
            return foo

        sig = int64(int64)

        for decor in [mk_cfunc_func(sig), njit_func,
                      mk_njit_with_sig_func(sig), mk_wap_func(sig)]:
            for jit_opts in [dict(nopython=True), dict(forceobj=True)]:
                jit_ = jit(**jit_opts)
                with self.subTest(decor=decor.__name__):
                    a_ = decor(a)
                    self.assertEqual(jit_(mkfoo(a_))(), mkfoo(a)())

    def test_ns_out(self):
        """Function is passed in via namespace scoping and returned.

        """
        def a(i):
            return i + 1

        def mkfoo(a_):
            def foo():
                return a_
            return foo

        sig = int64(int64)

        for decor in [mk_cfunc_func(sig), njit_func,
                      mk_njit_with_sig_func(sig), mk_wap_func(sig),
                      mk_ctypes_func(sig)][:-1]:
            for jit_opts in [dict(nopython=True), dict(forceobj=True)]:
                jit_ = jit(**jit_opts)
                with self.subTest(decor=decor.__name__):
                    a_ = decor(a)
                    self.assertEqual(jit_(mkfoo(a_))().pyfunc, mkfoo(a)())

    def test_ns_call_out(self):
        """Function is passed in via namespace scoping, called, and then
        returned.

        """
        def a(i):
            return i + 1

        def mkfoo(a_):
            def foo():
                a_(123)
                return a_
            return foo

        sig = int64(int64)

        for decor in [mk_cfunc_func(sig), njit_func,
                      mk_njit_with_sig_func(sig), mk_wap_func(sig),
                      mk_ctypes_func(sig)]:
            for jit_opts in [dict(nopython=True), dict(forceobj=True)]:
                jit_ = jit(**jit_opts)
            with self.subTest(decor=decor.__name__):
                a_ = decor(a)
                self.assertEqual(jit_(mkfoo(a_))().pyfunc, mkfoo(a)())

    def test_in_overload(self):
        """Function is passed in as an argument and called with different
        argument types.

        """
        def a(i):
            return i + 1

        def foo(f):
            r1 = f(123)
            r2 = f(123.45)
            return (r1, r2)

        for decor in [njit_func]:
            for jit_opts in [dict(nopython=True), dict(forceobj=True)]:
                jit_ = jit(**jit_opts)
                with self.subTest(decor=decor.__name__):
                    a_ = decor(a)
                    self.assertEqual(jit_(foo)(a_), foo(a))

    def test_ns_overload(self):
        """Function is passed in via namespace scoping and called with
        different argument types.

        """
        def a(i):
            return i + 1

        def mkfoo(a_):
            def foo():
                r1 = a_(123)
                r2 = a_(123.45)
                return (r1, r2)
            return foo

        for decor in [njit_func]:
            for jit_opts in [dict(nopython=True), dict(forceobj=True)]:
                jit_ = jit(**jit_opts)
                with self.subTest(decor=decor.__name__):
                    a_ = decor(a)
                    self.assertEqual(jit_(mkfoo(a_))(), mkfoo(a)())

    def test_in_choose(self):
        """Functions are passed in as arguments and called conditionally.

        """
        def a(i):
            return i + 1

        def b(i):
            return i + 2

        def foo(a, b, choose_left):
            if choose_left:
                r = a(1)
            else:
                r = b(2)
            return r

        sig = int64(int64)

        for decor in [mk_cfunc_func(sig), njit_func,
                      mk_njit_with_sig_func(sig), mk_wap_func(sig)]:
            for jit_opts in [dict(nopython=True), dict(forceobj=True)]:
                jit_ = jit(**jit_opts)
                with self.subTest(decor=decor.__name__):
                    a_ = decor(a)
                    b_ = decor(b)
                    self.assertEqual(jit_(foo)(a_, b_, True), foo(a, b, True))
                    self.assertEqual(jit_(foo)(a_, b_, False),
                                     foo(a, b, False))
                    self.assertNotEqual(jit_(foo)(a_, b_, True),
                                        foo(a, b, False))

    def test_ns_choose(self):
        """Functions are passed in via namespace scoping and called
        conditionally.

        """
        def a(i):
            return i + 1

        def b(i):
            return i + 2

        def mkfoo(a_, b_):
            def foo(choose_left):
                if choose_left:
                    r = a_(1)
                else:
                    r = b_(2)
                return r
            return foo

        sig = int64(int64)

        for decor in [mk_cfunc_func(sig), njit_func,
                      mk_njit_with_sig_func(sig), mk_wap_func(sig)]:
            for jit_opts in [dict(nopython=True), dict(forceobj=True)]:
                jit_ = jit(**jit_opts)
                with self.subTest(decor=decor.__name__):
                    a_ = decor(a)
                    b_ = decor(b)
                    self.assertEqual(jit_(mkfoo(a_, b_))(True),
                                     mkfoo(a, b)(True))
                    self.assertEqual(jit_(mkfoo(a_, b_))(False),
                                     mkfoo(a, b)(False))
                    self.assertNotEqual(jit_(mkfoo(a_, b_))(True),
                                        mkfoo(a, b)(False))

    def test_in_choose_out(self):
        """Functions are passed in as arguments and returned conditionally.

        """
        def a(i):
            return i + 1

        def b(i):
            return i + 2

        def foo(a, b, choose_left):
            if choose_left:
                return a
            else:
                return b

        sig = int64(int64)

        for decor in [mk_cfunc_func(sig), njit_func,
                      mk_njit_with_sig_func(sig), mk_wap_func(sig)]:
            for jit_opts in [dict(nopython=True), dict(forceobj=True)]:
                jit_ = jit(**jit_opts)
                with self.subTest(decor=decor.__name__):
                    a_ = decor(a)
                    b_ = decor(b)
                    self.assertEqual(jit_(foo)(a_, b_, True).pyfunc,
                                     foo(a, b, True))
                    self.assertEqual(jit_(foo)(a_, b_, False).pyfunc,
                                     foo(a, b, False))
                    self.assertNotEqual(jit_(foo)(a_, b_, True).pyfunc,
                                        foo(a, b, False))

    def test_in_choose_func_value(self):
        """Functions are passed in as arguments, selected conditionally and
        called.

        """
        def a(i):
            return i + 1

        def b(i):
            return i + 2

        def foo(a, b, choose_left):
            if choose_left:
                f = a
            else:
                f = b
            return f(1)

        sig = int64(int64)

        for decor in [mk_cfunc_func(sig), mk_wap_func(sig), njit_func,
                      mk_njit_with_sig_func(sig)]:
            for jit_opts in [dict(nopython=True), dict(forceobj=True)]:
                jit_ = jit(**jit_opts)
                with self.subTest(decor=decor.__name__):
                    a_ = decor(a)
                    b_ = decor(b)
                    self.assertEqual(jit_(foo)(a_, b_, True), foo(a, b, True))
                    self.assertEqual(jit_(foo)(a_, b_, False),
                                     foo(a, b, False))
                    self.assertNotEqual(jit_(foo)(a_, b_, True),
                                        foo(a, b, False))

    def test_in_pick_func_call(self):
        """Functions are passed in as items of tuple argument, retrieved via
        indexing, and called.

        """
        def a(i):
            return i + 1

        def b(i):
            return i + 2

        def foo(funcs, i):
            f = funcs[i]
            r = f(123)
            return r

        sig = int64(int64)

        for decor in [mk_cfunc_func(sig), mk_wap_func(sig),
                      mk_njit_with_sig_func(sig)]:
            for jit_opts in [dict(nopython=True), dict(forceobj=True)]:
                jit_ = jit(**jit_opts)
                with self.subTest(decor=decor.__name__):
                    a_ = decor(a)
                    b_ = decor(b)
                    self.assertEqual(jit_(foo)((a_, b_), 0), foo((a, b), 0))
                    self.assertEqual(jit_(foo)((a_, b_), 1), foo((a, b), 1))
                    self.assertNotEqual(jit_(foo)((a_, b_), 0), foo((a, b), 1))

    def test_in_iter_func_call(self):
        """Functions are passed in as items of tuple argument, retrieved via
        indexing, and called within a variable for-loop.

        """
        def a(i):
            return i + 1

        def b(i):
            return i + 2

        def foo(funcs, n):
            r = 0
            for i in range(n):
                f = funcs[i]
                r = r + f(r)
            return r

        sig = int64(int64)

        for decor in [mk_cfunc_func(sig), mk_wap_func(sig),
                      mk_njit_with_sig_func(sig)]:
            for jit_opts in [dict(nopython=True), dict(forceobj=True)]:
                jit_ = jit(**jit_opts)
                with self.subTest(decor=decor.__name__):
                    a_ = decor(a)
                    b_ = decor(b)
                    self.assertEqual(jit_(foo)((a_, b_), 2), foo((a, b), 2))

    def test_experimental_feature_warning(self):
        @jit(nopython=True)
        def more(x):
            return x + 1

        @jit(nopython=True)
        def less(x):
            return x - 1

        @jit(nopython=True)
        def foo(sel, x):
            fn = more if sel else less
            return fn(x)

        with warnings.catch_warnings(record=True) as ws:
            warnings.simplefilter("always")
            res = foo(True, 10)

        self.assertEqual(res, 11)
        self.assertEqual(foo(False, 10), 9)

        self.assertGreaterEqual(len(ws), 1)
        pat = "First-class function type feature is experimental"
        for w in ws:
            if pat in str(w.message):
                break
        else:
            self.fail("missing warning")


class TestFunctionTypeExtensions(TestCase):
    """Test calling external library functions within Numba jit compiled
    functions.

    """

    def test_wrapper_address_protocol_libm(self):
        """Call cos and sinf from standard math library.

        """
        import ctypes.util

        class LibM(types.WrapperAddressProtocol):

            def __init__(self, fname):
                if IS_WIN32:
                    lib = ctypes.cdll.msvcrt
                else:
                    libpath = ctypes.util.find_library('m')
                    lib = ctypes.cdll.LoadLibrary(libpath)
                self.lib = lib
                self._name = fname
                if fname == 'cos':
                    # test for double-precision math function
                    if IS_WIN32 and IS_32BITS:
                        # 32-bit Windows math library does not provide
                        # a double-precision cos function, so
                        # disabling the function
                        addr = None
                        signature = None
                    else:
                        addr = ctypes.cast(self.lib.cos, ctypes.c_voidp).value
                        signature = float64(float64)
                elif fname == 'sinf':
                    # test for single-precision math function
                    if IS_WIN32 and IS_32BITS:
                        # 32-bit Windows math library provides sin
                        # (instead of sinf) that is a single-precision
                        # sin function
                        addr = ctypes.cast(self.lib.sin, ctypes.c_voidp).value
                    else:
                        # Other 32/64 bit platforms define sinf as the
                        # single-precision sin function
                        addr = ctypes.cast(self.lib.sinf, ctypes.c_voidp).value
                    signature = float32(float32)
                else:
                    raise NotImplementedError(
                        f'wrapper address of `{fname}`'
                        f' with signature `{signature}`')
                self._signature = signature
                self._address = addr

            def __repr__(self):
                return f'{type(self).__name__}({self._name!r})'

            def __wrapper_address__(self):
                return self._address

            def signature(self):
                return self._signature

        mycos = LibM('cos')
        mysin = LibM('sinf')

        def myeval(f, x):
            return f(x)

        # Not testing forceobj=True as it requires implementing
        # LibM.__call__ using ctypes which would be out-of-scope here.
        for jit_opts in [dict(nopython=True)]:
            jit_ = jit(**jit_opts)
            with self.subTest(jit=jit_opts):
                if mycos.signature() is not None:
                    self.assertEqual(jit_(myeval)(mycos, 0.0), 1.0)
                if mysin.signature() is not None:
                    self.assertEqual(jit_(myeval)(mysin, float32(0.0)), 0.0)

    def test_compilation_results(self):
        """Turn the existing compilation results of a dispatcher instance to
        first-class functions with precise types.
        """

        @jit(nopython=True)
        def add_template(x, y):
            return x + y

        # Trigger compilations
        self.assertEqual(add_template(1, 2), 3)
        self.assertEqual(add_template(1.2, 3.4), 4.6)

        cres1, cres2 = add_template.overloads.values()

        # Turn compilation results into first-class functions
        iadd = types.CompileResultWAP(cres1)
        fadd = types.CompileResultWAP(cres2)

        @jit(nopython=True)
        def foo(add, x, y):
            return add(x, y)

        @jit(forceobj=True)
        def foo_obj(add, x, y):
            return add(x, y)

        self.assertEqual(foo(iadd, 3, 4), 7)
        self.assertEqual(foo(fadd, 3.4, 4.5), 7.9)

        self.assertEqual(foo_obj(iadd, 3, 4), 7)
        self.assertEqual(foo_obj(fadd, 3.4, 4.5), 7.9)


class TestMiscIssues(TestCase):
    """Test issues of using first-class functions in the context of Numba
    jit compiled functions.

    """

    def test_issue_3405_using_cfunc(self):

        @cfunc('int64()')
        def a():
            return 2

        @cfunc('int64()')
        def b():
            return 3

        def g(arg):
            if arg:
                f = a
            else:
                f = b
            return f()

        self.assertEqual(jit(nopython=True)(g)(True), 2)
        self.assertEqual(jit(nopython=True)(g)(False), 3)

    def test_issue_3405_using_njit(self):

        @jit(nopython=True)
        def a():
            return 2

        @jit(nopython=True)
        def b():
            return 3

        def g(arg):
            if not arg:
                f = b
            else:
                f = a
            return f()

        self.assertEqual(jit(nopython=True)(g)(True), 2)
        self.assertEqual(jit(nopython=True)(g)(False), 3)

    def test_pr4967_example(self):

        @cfunc('int64(int64)')
        def a(i):
            return i + 1

        @cfunc('int64(int64)')
        def b(i):
            return i + 2

        @jit(nopython=True)
        def foo(f, g):
            i = f(2)
            seq = (f, g)
            for fun in seq:
                i += fun(i)
            return i

        a_ = a._pyfunc
        b_ = b._pyfunc
        self.assertEqual(foo(a, b),
                         a_(2) + a_(a_(2)) + b_(a_(2) + a_(a_(2))))

    def test_pr4967_array(self):
        import numpy as np

        @cfunc("intp(intp[:], float64[:])")
        def foo1(x, y):
            return x[0] + y[0]

        @cfunc("intp(intp[:], float64[:])")
        def foo2(x, y):
            return x[0] - y[0]

        def bar(fx, fy, i):
            a = np.array([10], dtype=np.intp)
            b = np.array([12], dtype=np.float64)
            if i == 0:
                f = fx
            elif i == 1:
                f = fy
            else:
                return
            return f(a, b)

        r = jit(nopython=True, no_cfunc_wrapper=True)(bar)(foo1, foo2, 0)
        self.assertEqual(r, bar(foo1, foo2, 0))
        self.assertNotEqual(r, bar(foo1, foo2, 1))

    def test_reference_example(self):
        import numba

        @numba.njit
        def composition(funcs, x):
            r = x
            for f in funcs[::-1]:
                r = f(r)
            return r

        @numba.cfunc("double(double)")
        def a(x):
            return x + 1.0

        @numba.njit()
        def b(x):
            return x * x

        r = composition((a, b, b, a), 0.5)
        self.assertEqual(r, (0.5 + 1.0) ** 4 + 1.0)

        r = composition((b, a, b, b, a), 0.5)
        self.assertEqual(r, ((0.5 + 1.0) ** 4 + 1.0) ** 2)

    def test_apply_function_in_function(self):

        def foo(f, f_inner):
            return f(f_inner)

        @cfunc('int64(float64)')
        def f_inner(i):
            return int64(i * 3)

        @cfunc(int64(types.FunctionType(f_inner._sig)))
        def f(f_inner):
            return f_inner(123.4)

        self.assertEqual(jit(nopython=True)(foo)(f, f_inner),
                         foo(f._pyfunc, f_inner._pyfunc))

    def test_function_with_none_argument(self):

        @cfunc(int64(types.none))
        def a(i):
            return 1

        @jit(nopython=True)
        def foo(f):
            return f(None)

        self.assertEqual(foo(a), 1)

    def test_constant_functions(self):

        @jit(nopython=True)
        def a():
            return 123

        @jit(nopython=True)
        def b():
            return 456

        @jit(nopython=True)
        def foo():
            return a() + b()

        r = foo()
        if r != 123 + 456:
            print(foo.overloads[()].library.get_llvm_str())
        self.assertEqual(r, 123 + 456)

    def test_generators(self):

        @jit(forceobj=True)
        def gen(xs):
            for x in xs:
                x += 1
                yield x

        @jit(forceobj=True)
        def con(gen_fn, xs):
            return [it for it in gen_fn(xs)]

        self.assertEqual(con(gen, (1, 2, 3)), [2, 3, 4])

        @jit(nopython=True)
        def gen_(xs):
            for x in xs:
                x += 1
                yield x
        self.assertEqual(con(gen_, (1, 2, 3)), [2, 3, 4])

    def test_jit_support(self):

        @jit(nopython=True)
        def foo(f, x):
            return f(x)

        @jit()
        def a(x):
            return x + 1

        @jit()
        def a2(x):
            return x - 1

        @jit()
        def b(x):
            return x + 1.5

        self.assertEqual(foo(a, 1), 2)
        a2(5)  # pre-compile
        self.assertEqual(foo(a2, 2), 1)
        self.assertEqual(foo(a2, 3), 2)
        self.assertEqual(foo(a, 2), 3)
        self.assertEqual(foo(a, 1.5), 2.5)
        self.assertEqual(foo(a2, 1), 0)
        self.assertEqual(foo(a, 2.5), 3.5)
        self.assertEqual(foo(b, 1.5), 3.0)
        self.assertEqual(foo(b, 1), 2.5)

    def test_signature_mismatch(self):
        @jit(nopython=True)
        def f1(x):
            return x

        @jit(nopython=True)
        def f2(x):
            return x

        @jit(nopython=True)
        def foo(disp1, disp2, sel):
            if sel == 1:
                fn = disp1
            else:
                fn = disp2
            return fn([1]), fn(2)

        with self.assertRaises(errors.UnsupportedError) as cm:
            foo(f1, f2, sel=1)
        self.assertRegex(
            str(cm.exception), 'mismatch of function types:')

        # this works because `sel == 1` condition is optimized away:
        self.assertEqual(foo(f1, f1, sel=1), ([1], 2))

    def test_unique_dispatcher(self):
        # In general, the type of a dispatcher instance is imprecise
        # and when used as an input to type-inference, the typing will
        # likely fail. However, if a dispatcher instance contains
        # exactly one overload and compilation is disabled for the dispatcher,
        # then the type of dispatcher instance is interpreted as precise
        # and is transformed to a FunctionType instance with the defined
        # signature of the single overload.

        def foo_template(funcs, x):
            r = x
            for f in funcs:
                r = f(r)
            return r

        a = jit(nopython=True)(lambda x: x + 1)
        b = jit(nopython=True)(lambda x: x + 2)
        foo = jit(nopython=True)(foo_template)

        # compiling and disabling compilation for `a` is sufficient,
        # `b` will inherit its type from the container Tuple type
        a(0)
        a.disable_compile()

        r = foo((a, b), 0)
        self.assertEqual(r, 3)
        # the Tuple type of foo's first argument is a precise FunctionType:
        self.assertEqual(foo.signatures[0][0].dtype.is_precise(), True)

    def test_zero_address(self):

        sig = int64()

        @cfunc(sig)
        def test():
            return 123

        class Good(types.WrapperAddressProtocol):
            """A first-class function type with valid address.
            """

            def __wrapper_address__(self):
                return test.address

            def signature(self):
                return sig

        class Bad(types.WrapperAddressProtocol):
            """A first-class function type with invalid 0 address.
            """

            def __wrapper_address__(self):
                return 0

            def signature(self):
                return sig

        class BadToGood(types.WrapperAddressProtocol):
            """A first-class function type with invalid address that is
            recovered to a valid address.
            """

            counter = -1

            def __wrapper_address__(self):
                self.counter += 1
                return test.address * min(1, self.counter)

            def signature(self):
                return sig

        good = Good()
        bad = Bad()
        bad2good = BadToGood()

        @jit(int64(sig.as_type()))
        def foo(func):
            return func()

        @jit(int64())
        def foo_good():
            return good()

        @jit(int64())
        def foo_bad():
            return bad()

        @jit(int64())
        def foo_bad2good():
            return bad2good()

        self.assertEqual(foo(good), 123)

        self.assertEqual(foo_good(), 123)

        with self.assertRaises(ValueError) as cm:
            foo(bad)
        self.assertRegex(
            str(cm.exception),
            'wrapper address of <.*> instance must be a positive')

        with self.assertRaises(RuntimeError) as cm:
            foo_bad()
        self.assertRegex(
            str(cm.exception), r'.* function address is null')

        self.assertEqual(foo_bad2good(), 123)

    def test_issue_5470(self):

        @njit()
        def foo1():
            return 10

        @njit()
        def foo2():
            return 20

        formulae_foo = (foo1, foo1)

        @njit()
        def bar_scalar(f1, f2):
            return f1() + f2()

        @njit()
        def bar():
            return bar_scalar(*formulae_foo)

        self.assertEqual(bar(), 20)

        formulae_foo = (foo1, foo2)

        @njit()
        def bar():
            return bar_scalar(*formulae_foo)

        self.assertEqual(bar(), 30)

    def test_issue_5540(self):

        @njit(types.int64(types.int64))
        def foo(x):
            return x + 1

        @njit
        def bar_bad(foos):
            f = foos[0]
            return f(x=1)

        @njit
        def bar_good(foos):
            f = foos[0]
            return f(1)

        self.assertEqual(bar_good((foo, )), 2)

        with self.assertRaises(errors.TypingError) as cm:
            bar_bad((foo, ))

        self.assertRegex(
            str(cm.exception),
            r'.*first-class function call cannot use keyword arguments')

    def test_issue_5615(self):

        @njit
        def foo1(x):
            return x + 1

        @njit
        def foo2(x):
            return x + 2

        @njit
        def bar(fcs):
            x = 0
            a = 10
            i, j = fcs[0]
            x += i(j(a))
            for t in literal_unroll(fcs):
                i, j = t
                x += i(j(a))
            return x

        tup = ((foo1, foo2), (foo2, foo1))

        self.assertEqual(bar(tup), 39)

    def test_issue_5685(self):

        @njit
        def foo1():
            return 1

        @njit
        def foo2(x):
            return x + 1

        @njit
        def foo3(x):
            return x + 2

        @njit
        def bar(fcs):
            r = 0
            for pair in literal_unroll(fcs):
                f1, f2 = pair
                r += f1() + f2(2)
            return r

        self.assertEqual(bar(((foo1, foo2),)), 4)
        self.assertEqual(bar(((foo1, foo2), (foo1, foo3))), 9)  # reproducer


<<<<<<< HEAD
if __name__ == '__main__':
    unittest.main()
=======
class TestBasicSubtyping(TestCase):
    def test_basic(self):
        """
        Test that a dispatcher object *with* a pre-compiled overload
        can be used as input to another function with locked-down signature
        """
        a = 1

        @njit
        def foo(x):
            return x + 1

        foo(a)
        int_int_fc = types.FunctionType(types.int64(types.int64,))

        @njit(types.int64(int_int_fc))
        def bar(fc):
            return fc(a)

        self.assertEqual(bar(foo), foo(a))

    def test_basic2(self):
        """
        Test that a dispatcher object *without* a pre-compiled overload
        can be used as input to another function with locked-down signature
        """
        a = 1

        @njit
        def foo(x):
            return x + 1

        int_int_fc = types.FunctionType(types.int64(types.int64,))

        @njit(types.int64(int_int_fc))
        def bar(fc):
            return fc(a)

        self.assertEqual(bar(foo), foo(a))

    def test_basic3(self):
        """
        Test that a dispatcher object *without* a pre-compiled overload
        can be used as input to another function with locked-down signature and
        that it behaves as a truly generic function (foo1 does not get locked)
        """
        a = 1

        @njit
        def foo1(x):
            return x + 1

        @njit
        def foo2(x):
            return x + 2

        int_int_fc = types.FunctionType(types.int64(types.int64,))

        @njit(types.int64(int_int_fc))
        def bar(fc):
            return fc(a)

        self.assertEqual(bar(foo1) + 1, bar(foo2))

    def test_basic4(self):
        """
        Test that a dispatcher object can be used as input to another
         function with signature as part of a tuple
        """
        a = 1

        @njit
        def foo1(x):
            return x + 1

        @njit
        def foo2(x):
            return x + 2

        tup = (foo1, foo2)
        int_int_fc = types.FunctionType(types.int64(types.int64,))

        @njit(types.int64(types.UniTuple(int_int_fc, 2)))
        def bar(fcs):
            x = 0
            for i in range(2):
                x += fcs[i](a)
            return x
        self.assertEqual(bar(tup), foo1(a) + foo2(a))

    def test_basic5(self):
        a = 1

        @njit
        def foo1(x):
            return x + 1

        @njit
        def foo2(x):
            return x + 2

        @njit
        def bar1(x):
            return x / 10

        @njit
        def bar2(x):
            return x / 1000

        tup = (foo1, foo2)
        tup_bar = (bar1, bar2)
        int_int_fc = types.FunctionType(types.int64(types.int64,))

        flt_flt_fc = types.FunctionType(types.float64(types.float64,))

        @njit((types.UniTuple(int_int_fc, 2), types.UniTuple(flt_flt_fc, 2)))
        def bar(fcs, ffs):
            x = 0
            for i in range(2):
                x += fcs[i](a)
            for fn in ffs:
                x += fn(a)
            return x

        got = bar(tup, tup_bar)
        expected = foo1(a) + foo2(a) + bar1(a) + bar2(a)
        self.assertEqual(got, expected)
>>>>>>> 18ab3440
<|MERGE_RESOLUTION|>--- conflicted
+++ resolved
@@ -1126,10 +1126,6 @@
         self.assertEqual(bar(((foo1, foo2), (foo1, foo3))), 9)  # reproducer
 
 
-<<<<<<< HEAD
-if __name__ == '__main__':
-    unittest.main()
-=======
 class TestBasicSubtyping(TestCase):
     def test_basic(self):
         """
@@ -1257,4 +1253,7 @@
         got = bar(tup, tup_bar)
         expected = foo1(a) + foo2(a) + bar1(a) + bar2(a)
         self.assertEqual(got, expected)
->>>>>>> 18ab3440
+
+
+if __name__ == '__main__':
+    unittest.main()