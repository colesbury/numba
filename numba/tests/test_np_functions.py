--- conflicted
+++ resolved
@@ -33,13 +33,12 @@
     return np.angle(x, deg)
 
 
-<<<<<<< HEAD
 def append(arr, values, axis):
     return np.append(arr, values, axis=axis)
-=======
+
+
 def count_nonzero(arr, axis):
     return np.count_nonzero(arr, axis=axis)
->>>>>>> a58191d5
 
 
 def delete(arr, obj):
@@ -388,7 +387,37 @@
         x_types = [types.complex64, types.complex128]
         check(x_types, x_values)
 
-<<<<<<< HEAD
+    @unittest.skipIf(np_version < (1, 12), "NumPy Unsupported")
+    def test_count_nonzero(self):
+
+        def arrays():
+            yield np.array([]), None
+            yield np.zeros(10), None
+            yield np.arange(10), None
+            yield np.arange(3 * 4 * 5).reshape(3, 4, 5), None
+            yield np.arange(3 * 4).reshape(3, 4), 0
+            yield np.arange(3 * 4).reshape(3, 4), 1
+
+        pyfunc = count_nonzero
+        cfunc = jit(nopython=True)(pyfunc)
+
+        for arr, axis in arrays():
+            expected = pyfunc(arr, axis)
+            got = cfunc(arr, axis)
+            self.assertPreciseEqual(expected, got)
+
+    @unittest.skipUnless(np_version < (1, 12), "NumPy Unsupported")
+    def test_count_nonzero_exception(self):
+        pyfunc = count_nonzero
+        cfunc = jit(nopython=True)(pyfunc)
+
+        with self.assertRaises(TypingError) as raises:
+            cfunc(np.arange(3 * 4).reshape(3, 4), 0)
+        self.assertIn(
+            "axis is not supported for NumPy versions < 1.12.0",
+            str(raises.exception)
+        )
+
     def test_np_append(self):
         def arrays():
             yield 2, 2, None
@@ -435,36 +464,6 @@
             cfunc(arr, values, axis=0.0)
         self.assertIn(
             'The third argument "axis" must be an integer',
-=======
-    @unittest.skipIf(np_version < (1, 12), "NumPy Unsupported")
-    def test_count_nonzero(self):
-
-        def arrays():
-            yield np.array([]), None
-            yield np.zeros(10), None
-            yield np.arange(10), None
-            yield np.arange(3 * 4 * 5).reshape(3, 4, 5), None
-            yield np.arange(3 * 4).reshape(3, 4), 0
-            yield np.arange(3 * 4).reshape(3, 4), 1
-
-        pyfunc = count_nonzero
-        cfunc = jit(nopython=True)(pyfunc)
-
-        for arr, axis in arrays():
-            expected = pyfunc(arr, axis)
-            got = cfunc(arr, axis)
-            self.assertPreciseEqual(expected, got)
-
-    @unittest.skipUnless(np_version < (1, 12), "NumPy Unsupported")
-    def test_count_nonzero_exception(self):
-        pyfunc = count_nonzero
-        cfunc = jit(nopython=True)(pyfunc)
-
-        with self.assertRaises(TypingError) as raises:
-            cfunc(np.arange(3 * 4).reshape(3, 4), 0)
-        self.assertIn(
-            "axis is not supported for NumPy versions < 1.12.0",
->>>>>>> a58191d5
             str(raises.exception)
         )
 
