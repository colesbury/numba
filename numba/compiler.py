--- conflicted
+++ resolved
@@ -9,26 +9,11 @@
 from numba import (bytecode, interpreter, postproc, typing,  utils, config,
                    errors,)
 from numba.targets import cpu, callconv
-<<<<<<< HEAD
-
-from numba.annotations import type_annotations
-from numba.parfor import PreParforPass, ParforPass, Parfor, ParforDiagnostics
-=======
 from numba.parfor import ParforDiagnostics
->>>>>>> 3a1e0882
 from numba.inline_closurecall import InlineClosureCallPass
 from numba.errors import CompilerError
 
-<<<<<<< HEAD
-from numba.compiler_lock import global_compiler_lock
-from numba.analysis import (
-    dead_branch_prune,
-    rewrite_semantic_constants,
-    find_literal_calls,
-)
-=======
 from .compiler_machinery import PassManager
->>>>>>> 3a1e0882
 
 from .untyped_passes import (ExtractByteCode, TranslateByteCode, FixupArgs,
                              IRProcessing, DeadBranchPrune,
@@ -345,529 +330,11 @@
         FixupArgs().run_pass(self.state)
         return self._compile_ir()
 
-<<<<<<< HEAD
-    def stage_analyze_bytecode(self):
-        """
-        Analyze bytecode and translating to Numba IR
-        """
-        func_ir = translate_stage(self.func_id, self.bc)
-        self._set_and_check_ir(func_ir)
-
-    def _set_and_check_ir(self, func_ir):
-        self.func_ir = func_ir
-        self.nargs = self.func_ir.arg_count
-        if not self.args and self.flags.force_pyobject:
-            # Allow an empty argument types specification when object mode
-            # is explicitly requested.
-            self.args = (types.pyobject,) * self.nargs
-        elif len(self.args) != self.nargs:
-            raise TypeError("Signature mismatch: %d argument types given, "
-                            "but function takes %d arguments"
-                            % (len(self.args), self.nargs))
-
-    def stage_process_ir(self):
-        ir_processing_stage(self.func_ir)
-
-    def frontend_looplift(self):
-        """
-        Loop lifting analysis and transformation
-        """
-        loop_flags = self.flags.copy()
-        outer_flags = self.flags.copy()
-        # Do not recursively loop lift
-        outer_flags.unset('enable_looplift')
-        loop_flags.unset('enable_looplift')
-        if not self.flags.enable_pyobject_looplift:
-            loop_flags.unset('enable_pyobject')
-
-        main, loops = transforms.loop_lifting(self.func_ir,
-                                              typingctx=self.typingctx,
-                                              targetctx=self.targetctx,
-                                              locals=self.locals,
-                                              flags=loop_flags)
-        if loops:
-            # Some loops were extracted
-            if config.DEBUG_FRONTEND or config.DEBUG:
-                for loop in loops:
-                    print("Lifting loop", loop.get_source_location())
-
-            cres = compile_ir(self.typingctx, self.targetctx, main,
-                              self.args, self.return_type,
-                              outer_flags, self.locals,
-                              lifted=tuple(loops), lifted_from=None,
-                              is_lifted_loop=True)
-            return cres
-
-    def stage_frontend_withlift(self):
-        """
-        Extract with-contexts
-        """
-        main, withs = transforms.with_lifting(
-            func_ir=self.func_ir,
-            typingctx=self.typingctx,
-            targetctx=self.targetctx,
-            flags=self.flags,
-            locals=self.locals,
-            )
-        if withs:
-            cres = compile_ir(self.typingctx, self.targetctx, main,
-                              self.args, self.return_type,
-                              self.flags, self.locals,
-                              lifted=tuple(withs), lifted_from=None,
-                              pipeline_class=type(self))
-            raise _EarlyPipelineCompletion(cres)
-
-    def stage_objectmode_frontend(self):
-        """
-        Front-end: Analyze bytecode, generate Numba IR, infer types
-        """
-        if self.flags.enable_looplift:
-            assert not self.lifted
-            cres = self.frontend_looplift()
-            if cres is not None:
-                raise _EarlyPipelineCompletion(cres)
-
-        # Fallback typing: everything is a python object
-        self.typemap = defaultdict(lambda: types.pyobject)
-        self.calltypes = defaultdict(lambda: types.pyobject)
-        self.return_type = types.pyobject
-
-    def stage_literal_arg(self):
-        """
-        Analysis to move annotation about literals argument.
-        """
-        assert self.func_ir
-        find_literal_calls(func_ir=self.func_ir, argtypes=self.args)
-
-    def stage_dead_branch_prune(self):
-        """
-        This prunes dead branches, a dead branch is one which is derivable as
-        not taken at compile time purely based on const/literal evaluation.
-        """
-        assert self.func_ir
-        msg = ('Internal error in pre-inference dead branch pruning '
-               'pass encountered during compilation of '
-               'function "%s"' % (self.func_id.func_name,))
-        with self.fallback_context(msg):
-            rewrite_semantic_constants(self.func_ir, self.args)
-            dead_branch_prune(self.func_ir, self.args)
-
-        if config.DEBUG or config.DUMP_IR:
-            print('branch_pruned_ir'.center(80, '-'))
-            print(self.func_ir.dump())
-            print('end branch_pruned_ir'.center(80, '-'))
-
-    def stage_nopython_frontend(self):
-        """
-        Type inference and legalization
-        """
-        with self.fallback_context('Function "%s" failed type inference'
-                                   % (self.func_id.func_name,)):
-            # Type inference
-            typemap, return_type, calltypes = type_inference_stage(
-                self.typingctx,
-                self.func_ir,
-                self.args,
-                self.return_type,
-                self.locals)
-            self.typemap = typemap
-            self.return_type = return_type
-            self.calltypes = calltypes
-
-        with self.fallback_context('Function "%s" has invalid return type'
-                                   % (self.func_id.func_name,)):
-            legalize_return_type(self.return_type, self.func_ir,
-                                 self.targetctx)
-
-    def stage_generic_rewrites(self):
-        """
-        Perform any intermediate representation rewrites before type
-        inference.
-        """
-        assert self.func_ir
-        msg = ('Internal error in pre-inference rewriting '
-               'pass encountered during compilation of '
-               'function "%s"' % (self.func_id.func_name,))
-        with self.fallback_context(msg):
-            rewrites.rewrite_registry.apply('before-inference',
-                                            self, self.func_ir)
-
-    def stage_nopython_rewrites(self):
-        """
-        Perform any intermediate representation rewrites after type
-        inference.
-        """
-        # Ensure we have an IR and type information.
-        assert self.func_ir
-        assert isinstance(getattr(self, 'typemap', None), dict)
-        assert isinstance(getattr(self, 'calltypes', None), dict)
-        msg = ('Internal error in post-inference rewriting '
-               'pass encountered during compilation of '
-               'function "%s"' % (self.func_id.func_name,))
-        with self.fallback_context(msg):
-            rewrites.rewrite_registry.apply('after-inference',
-                                            self, self.func_ir)
-
-    def stage_inline_inlinables_pass(self):
-        inlineinline = InlineInlinables(self.func_ir)
-        inlineinline.run()
-
-    def stage_inline_overloads_pass(self):
-        inlineoverloads = InlineOverloads(self.func_ir, self.typingctx,
-                                          self.targetctx,
-                                          self.type_annotation)
-        inlineoverloads.run()
-
-    def stage_pre_parfor_pass(self):
-        """
-        Preprocessing for data-parallel computations.
-        """
-        # Ensure we have an IR and type information.
-        assert self.func_ir
-        preparfor_pass = PreParforPass(
-            self.func_ir,
-            self.type_annotation.typemap,
-            self.type_annotation.calltypes, self.typingctx,
-            self.flags.auto_parallel,
-            self.parfor_diagnostics.replaced_fns
-            )
-
-        preparfor_pass.run()
-
-    def stage_parfor_pass(self):
-        """
-        Convert data-parallel computations into Parfor nodes
-        """
-        # Ensure we have an IR and type information.
-        assert self.func_ir
-        parfor_pass = ParforPass(self.func_ir, self.type_annotation.typemap,
-            self.type_annotation.calltypes, self.return_type, self.typingctx,
-            self.flags.auto_parallel, self.flags, self.parfor_diagnostics)
-        parfor_pass.run()
-
-        # check the parfor pass worked and warn if it didn't
-        has_parfor = False
-        for blk in self.func_ir.blocks.values():
-            for stmnt in blk.body:
-                if isinstance(stmnt, Parfor):
-                    has_parfor = True
-                    break
-            else:
-                continue
-            break
-
-        if not has_parfor:
-            # parfor calls the compiler chain again with a string
-            if not self.func_ir.loc.filename == '<string>':
-                url = ("http://numba.pydata.org/numba-doc/latest/user/"
-                       "parallel.html#diagnostics")
-                msg = ("\nThe keyword argument 'parallel=True' was specified "
-                       "but no transformation for parallel execution was "
-                       "possible.\n\nTo find out why, try turning on parallel "
-                       "diagnostics, see %s for help." % url)
-                warnings.warn(errors.NumbaPerformanceWarning(msg,
-                                                             self.func_ir.loc))
-        # Add reload function to initialize the parallel backend.
-        self.reload_init.append(_reload_parfors)
-
-    def stage_inline_pass(self):
-        """
-        Inline calls to locally defined closures.
-        """
-        # Ensure we have an IR and type information.
-        assert self.func_ir
-
-        # if the return type is a pyobject, there's no type info available and
-        # no ability to resolve certain typed function calls in the array
-        # inlining code, use this variable to indicate
-        typed_pass = not isinstance(self.return_type, types.misc.PyObject)
-        inline_pass = InlineClosureCallPass(self.func_ir,
-                                            self.flags.auto_parallel,
-                                            self.parfor_diagnostics.replaced_fns,
-                                            typed_pass)
-        inline_pass.run()
-        # Remove all Dels, and re-run postproc
-        post_proc = postproc.PostProcessor(self.func_ir)
-        post_proc.run()
-
-        if config.DEBUG or config.DUMP_IR:
-            name = self.func_ir.func_id.func_qualname
-            print(("IR DUMP: %s" % name).center(80, "-"))
-            self.func_ir.dump()
-
-    def stage_annotate_type(self):
-        """
-        Create type annotation after type inference
-        """
-        self.type_annotation = type_annotations.TypeAnnotation(
-            func_ir=self.func_ir,
-            typemap=self.typemap,
-            calltypes=self.calltypes,
-            lifted=self.lifted,
-            lifted_from=self.lifted_from,
-            args=self.args,
-            return_type=self.return_type,
-            html_output=config.HTML)
-
-        if config.ANNOTATE:
-            print("ANNOTATION".center(80, '-'))
-            print(self.type_annotation)
-            print('=' * 80)
-        if config.HTML:
-            with open(config.HTML, 'w') as fout:
-                self.type_annotation.html_annotate(fout)
-
-    def stage_dump_diagnostics(self):
-        if self.flags.auto_parallel.enabled:
-            if config.PARALLEL_DIAGNOSTICS:
-                if self.parfor_diagnostics is not None:
-                    self.parfor_diagnostics.dump(config.PARALLEL_DIAGNOSTICS)
-                else:
-                    raise RuntimeError("Diagnostics failed.")
-
-    def backend_object_mode(self):
-        """
-        Object mode compilation
-        """
-        with self.giveup_context("Function %s failed at object mode lowering"
-                                 % (self.func_id.func_name,)):
-            if len(self.args) != self.nargs:
-                # append missing
-                self.args = (tuple(self.args) + (types.pyobject,) *
-                             (self.nargs - len(self.args)))
-
-            return py_lowering_stage(self.targetctx,
-                                     self.library,
-                                     self.func_ir,
-                                     self.flags)
-
-    def backend_nopython_mode(self):
-        """Native mode compilation"""
-        msg = ("Function %s failed at nopython "
-               "mode lowering" % (self.func_id.func_name,))
-        with self.fallback_context(msg):
-            return native_lowering_stage(
-                self.targetctx,
-                self.library,
-                self.func_ir,
-                self.typemap,
-                self.return_type,
-                self.calltypes,
-                self.flags,
-                self.metadata)
-
-    def _backend(self, lowerfn, objectmode):
-        """
-        Back-end: Generate LLVM IR from Numba IR, compile to machine code
-        """
-        if self.library is None:
-            codegen = self.targetctx.codegen()
-            self.library = codegen.create_library(self.func_id.func_qualname)
-            # Enable object caching upfront, so that the library can
-            # be later serialized.
-            self.library.enable_object_caching()
-
-        lowered = lowerfn()
-        signature = typing.signature(self.return_type, *self.args)
-        self.cr = compile_result(
-            typing_context=self.typingctx,
-            target_context=self.targetctx,
-            entry_point=lowered.cfunc,
-            typing_error=self.status.fail_reason,
-            type_annotation=self.type_annotation,
-            library=self.library,
-            call_helper=lowered.call_helper,
-            signature=signature,
-            objectmode=objectmode,
-            interpmode=False,
-            lifted=self.lifted,
-            fndesc=lowered.fndesc,
-            environment=lowered.env,
-            metadata=self.metadata,
-            reload_init=self.reload_init,
-            )
-
-    def stage_objectmode_backend(self):
-        """
-        Lowering for object mode
-        """
-        lowerfn = self.backend_object_mode
-        self._backend(lowerfn, objectmode=True)
-
-        # Warn, deprecated behaviour, code compiled in objmode without
-        # force_pyobject indicates fallback from nopython mode
-        if not self.flags.force_pyobject:
-            # first warn about object mode and yes/no to lifted loops
-            if len(self.lifted) > 0:
-                warn_msg = ('Function "%s" was compiled in object mode without'
-                            ' forceobj=True, but has lifted loops.' %
-                            (self.func_id.func_name,))
-            else:
-                warn_msg = ('Function "%s" was compiled in object mode without'
-                            ' forceobj=True.' % (self.func_id.func_name,))
-            warnings.warn(errors.NumbaWarning(warn_msg,
-                                              self.func_ir.loc))
-
-            url = ("http://numba.pydata.org/numba-doc/latest/reference/"
-                   "deprecation.html#deprecation-of-object-mode-fall-"
-                   "back-behaviour-when-using-jit")
-            msg = ("\nFall-back from the nopython compilation path to the "
-                   "object mode compilation path has been detected, this is "
-                   "deprecated behaviour.\n\nFor more information visit %s" %
-                   url)
-            warnings.warn(errors.NumbaDeprecationWarning(msg, self.func_ir.loc))
-            if self.flags.release_gil:
-                warn_msg = ("Code running in object mode won't allow parallel"
-                            " execution despite nogil=True.")
-                warnings.warn_explicit(warn_msg, errors.NumbaWarning,
-                                       self.func_id.filename,
-                                       self.func_id.firstlineno)
-
-    def stage_nopython_backend(self):
-        """
-        Do lowering for nopython
-        """
-        lowerfn = self.backend_nopython_mode
-        self._backend(lowerfn, objectmode=False)
-
-    def stage_compile_interp_mode(self):
-        """
-        Just create a compile result for interpreter mode
-        """
-        args = [types.pyobject] * len(self.args)
-        signature = typing.signature(types.pyobject, *args)
-        self.cr = compile_result(typing_context=self.typingctx,
-                                 target_context=self.targetctx,
-                                 entry_point=self.func_id.func,
-                                 typing_error=self.status.fail_reason,
-                                 type_annotation="<Interpreter mode function>",
-                                 signature=signature,
-                                 objectmode=False,
-                                 interpmode=True,
-                                 lifted=(),
-                                 fndesc=None,)
-
-    def stage_ir_legalization(self):
-        raise_on_unsupported_feature(self.func_ir, self.typemap)
-        warn_deprecated(self.func_ir, self.typemap)
-        # NOTE: this function call must go last, it checks and fixes invalid IR!
-        check_and_legalize_ir(self.func_ir)
-
-    def stage_cleanup(self):
-        """
-        Cleanup intermediate results to release resources.
-        """
-
-    def define_pipelines(self, pm):
-        """Child classes override this to customize the pipeline.
-        """
-        raise NotImplementedError()
-
-    def add_preprocessing_stage(self, pm):
-        """Add the preprocessing stage that analyzes the bytecode to prepare
-        the Numba IR.
-        """
-        if self.func_ir is None:
-            pm.add_stage(self.stage_analyze_bytecode, "analyzing bytecode")
-        pm.add_stage(self.stage_process_ir, "processing IR")
-
-    def add_pre_typing_stage(self, pm):
-        """Add any stages that go before type-inference.
-        The current stages contain type-agnostic rewrite passes.
-        """
-        if not self.flags.no_rewrites:
-            pm.add_stage(self.stage_generic_rewrites, "nopython rewrites")
-            pm.add_stage(self.stage_dead_branch_prune, "dead branch pruning")
-
-        # run closure inlining
-        pm.add_stage(self.stage_inline_pass,
-                     "inline calls to locally defined closures")
-        pm.add_stage(self.stage_literal_arg, "literal args rewrites")
-
-        # inline functions that have been determined as inlinable and rerun
-        # branch pruning this needs to be run after closures are inlined as
-        # the IR repr of a closure masks call sites if an inlinable is called
-        # inside a closure
-        pm.add_stage(self.stage_inline_inlinables_pass, "inline inlinables")
-        if not self.flags.no_rewrites:
-            pm.add_stage(self.stage_dead_branch_prune, "dead branch pruning")
-
-    def add_typing_stage(self, pm):
-        """Add the type-inference stage necessary for nopython mode.
-        """
-        pm.add_stage(self.stage_nopython_frontend, "nopython frontend")
-        pm.add_stage(self.stage_annotate_type, "annotate type")
-
-    def add_optimization_stage(self, pm):
-        """Add optimization stages.
-        """
-        pm.add_stage(self.stage_inline_overloads_pass, "inline overloads")
-        if self.flags.auto_parallel.enabled:
-            pm.add_stage(self.stage_pre_parfor_pass,
-                         "Preprocessing for parfors")
-        if not self.flags.no_rewrites:
-            pm.add_stage(self.stage_nopython_rewrites, "nopython rewrites")
-        if self.flags.auto_parallel.enabled:
-            pm.add_stage(self.stage_parfor_pass, "convert to parfors")
-
-    def add_lowering_stage(self, pm):
-        """Add the lowering (code-generation) stage for nopython-mode
-        """
-        pm.add_stage(self.stage_nopython_backend, "nopython mode backend")
-
-    def add_cleanup_stage(self, pm):
-        """Add the clean-up stage to remove intermediate results.
-        """
-        pm.add_stage(self.stage_cleanup, "cleanup intermediate results")
-
-    def add_with_handling_stage(self, pm):
-        pm.add_stage(self.stage_frontend_withlift, "Handle with contexts")
-
-    def define_nopython_pipeline(self, pm, name='nopython'):
-        """Add the nopython-mode pipeline to the pipeline manager
-        """
-        pm.create_pipeline(name)
-        self.add_preprocessing_stage(pm)
-        self.add_with_handling_stage(pm)
-        self.add_pre_typing_stage(pm)
-        self.add_typing_stage(pm)
-        self.add_optimization_stage(pm)
-        pm.add_stage(self.stage_ir_legalization,
-                     "ensure IR is legal prior to lowering")
-        self.add_lowering_stage(pm)
-        pm.add_stage(self.stage_dump_diagnostics, "dump diagnostics")
-        self.add_cleanup_stage(pm)
-
-    def define_objectmode_pipeline(self, pm, name='object'):
-        """Add the object-mode pipeline to the pipeline manager
-        """
-        pm.create_pipeline(name)
-        self.add_preprocessing_stage(pm)
-        pm.add_stage(self.stage_objectmode_frontend,
-                     "object mode frontend")
-        pm.add_stage(self.stage_inline_pass,
-                     "inline calls to locally defined closures")
-        pm.add_stage(self.stage_annotate_type, "annotate type")
-        pm.add_stage(self.stage_ir_legalization,
-                     "ensure IR is legal prior to lowering")
-        pm.add_stage(self.stage_objectmode_backend, "object mode backend")
-        self.add_cleanup_stage(pm)
-
-    def define_interpreted_pipeline(self, pm, name="interp"):
-        """Add the interpreted-mode (fallback) pipeline to the pipeline manager
-        """
-        pm.create_pipeline(name)
-        pm.add_stage(self.stage_compile_interp_mode,
-                     "compiling with interpreter mode")
-        self.add_cleanup_stage(pm)
-
-=======
     def define_pipelines(self):
         """Child classes override this to customize the pipelines in use.
         """
         raise NotImplementedError()
 
->>>>>>> 3a1e0882
     def _compile_core(self):
         """
         Populate and run compiler pipeline
