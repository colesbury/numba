from __future__ import print_function, absolute_import

import sys

import llvmlite.llvmpy.core as lc
import llvmlite.llvmpy.ee as le
import llvmlite.binding as ll

from numba import _dynfunc, config
from numba.callwrapper import PyCallWrapper
from .base import BaseContext, PYOBJECT
from numba import utils, cgutils, types
from numba.utils import cached_property
from numba.targets import (
    callconv, codegen, externals, intrinsics, cmathimpl, mathimpl,
    npyimpl, operatorimpl, printimpl, randomimpl)
from .options import TargetOptions
from numba.runtime.atomicops import install_atomic_refct
from numba.runtime import rtsys

# Keep those structures in sync with _dynfunc.c.

class ClosureBody(cgutils.Structure):
    _fields = [('env', types.pyobject)]


class EnvBody(cgutils.Structure):
    _fields = [
        ('globals', types.pyobject),
        ('consts', types.pyobject),
    ]


class CPUContext(BaseContext):
    """
    Changes BaseContext calling convention
    """
    # Overrides
    def create_module(self, name):
        return self._internal_codegen._create_empty_module(name)

    def init(self):
        self.is32bit = (utils.MACHINE_BITS == 32)

        # Map external C functions.
        externals.c_math_functions.install()
        externals.c_numpy_functions.install()

        # Add target specific implementations
        self.install_registry(cmathimpl.registry)
        self.install_registry(mathimpl.registry)
        self.install_registry(npyimpl.registry)
        self.install_registry(operatorimpl.registry)
        self.install_registry(printimpl.registry)
        self.install_registry(randomimpl.registry)

        self._internal_codegen = codegen.JITCPUCodegen("numba.exec")

        # Initialize NRT runtime
        rtsys.initialize(self)

    @property
    def target_data(self):
        return self._internal_codegen.target_data

    def aot_codegen(self, name):
        return codegen.AOTCPUCodegen(name)

    def jit_codegen(self):
        return self._internal_codegen

    @cached_property
    def call_conv(self):
        return callconv.CPUCallConv(self)

    def get_env_from_closure(self, builder, clo):
        """
        From the pointer *clo* to a _dynfunc.Closure, get a pointer
        to the enclosed _dynfunc.Environment.
        """
        clo_body_ptr = cgutils.pointer_add(
            builder, clo, _dynfunc._impl_info['offsetof_closure_body'])
        clo_body = ClosureBody(self, builder, ref=clo_body_ptr, cast_ref=True)
        return clo_body.env

    def get_env_body(self, builder, envptr):
        """
        From the given *envptr* (a pointer to a _dynfunc.Environment object),
        get a EnvBody allowing structured access to environment fields.
        """
        body_ptr = cgutils.pointer_add(
            builder, envptr, _dynfunc._impl_info['offsetof_env_body'])
        return EnvBody(self, builder, ref=body_ptr, cast_ref=True)

    def get_generator_state(self, builder, genptr, return_type):
        """
        From the given *genptr* (a pointer to a _dynfunc.Generator object),
        get a pointer to its state area.
        """
        return cgutils.pointer_add(
            builder, genptr, _dynfunc._impl_info['offsetof_generator_state'],
            return_type=return_type)

    def post_lowering(self, func):
        mod = func.module

        if (sys.platform.startswith('linux') or
                sys.platform.startswith('win32')):
            intrinsics.fix_powi_calls(mod)

        if self.is32bit:
            # 32-bit machine needs to replace all 64-bit div/rem to avoid
            # calls to compiler-rt
            intrinsics.fix_divmod(mod)

<<<<<<< HEAD
    def create_cpython_wrapper(self, library, fndesc, env, call_helper,
=======
        install_atomic_refct(mod)

    def create_cpython_wrapper(self, library, fndesc, call_helper,
>>>>>>> 07256524
                               release_gil=False):
        wrapper_module = self.create_module("wrapper")
        fnty = self.call_conv.get_function_type(fndesc.restype, fndesc.argtypes)
        wrapper_callee = wrapper_module.add_function(fnty, fndesc.llvm_func_name)
        builder = PyCallWrapper(self, wrapper_module, wrapper_callee,
                                fndesc, env, call_helper=call_helper,
                                release_gil=release_gil)
        builder.build()
        library.add_ir_module(wrapper_module)

    def get_executable(self, library, fndesc, env):
        """
        Returns
        -------
        (cfunc, fnptr)

        - cfunc
            callable function (Can be None)
        - fnptr
            callable function address
        - env
            an execution environment (from _dynfunc)
        """
        # Code generation
        baseptr = library.get_pointer_to_function(fndesc.llvm_func_name)
        fnptr = library.get_pointer_to_function(fndesc.llvm_cpython_wrapper_name)

        cfunc = _dynfunc.make_function(fndesc.lookup_module(),
                                       fndesc.qualname.split('.')[-1],
                                       fndesc.doc, fnptr, env,
                                       # objects to keepalive with the function
                                       (library,)
                                       )

        return cfunc

    def calc_array_sizeof(self, ndim):
        '''
        Calculate the size of an array struct on the CPU target
        '''
        aryty = types.Array(types.int32, ndim, 'A')
        return self.get_abi_sizeof(self.get_value_type(aryty))


# ----------------------------------------------------------------------------
# TargetOptions

class CPUTargetOptions(TargetOptions):
    OPTIONS = {
        "nopython": bool,
        "nogil": bool,
        "forceobj": bool,
        "looplift": bool,
        "wraparound": bool,
        "boundcheck": bool,
        "_nrt": bool,
    }


# ----------------------------------------------------------------------------
# Internal

def remove_refct_calls(func):
    """
    Remove redundant incref/decref within on a per block basis
    """
    for bb in func.basic_blocks:
        remove_null_refct_call(bb)
        remove_refct_pairs(bb)


def remove_null_refct_call(bb):
    """
    Remove refct api calls to NULL pointer
    """
    pass
    ## Skipped for now
    # for inst in bb.instructions:
    #     if isinstance(inst, lc.CallOrInvokeInstruction):
    #         fname = inst.called_function.name
    #         if fname == "Py_IncRef" or fname == "Py_DecRef":
    #             arg = inst.args[0]
    #             print(type(arg))
    #             if isinstance(arg, lc.ConstantPointerNull):
    #                 inst.erase_from_parent()


def remove_refct_pairs(bb):
    """
    Remove incref decref pairs on the same variable
    """

    didsomething = True

    while didsomething:
        didsomething = False

        increfs = {}
        decrefs = {}

        # Mark
        for inst in bb.instructions:
            if isinstance(inst, lc.CallOrInvokeInstruction):
                fname = inst.called_function.name
                if fname == "Py_IncRef":
                    arg = inst.operands[0]
                    increfs[arg] = inst
                elif fname == "Py_DecRef":
                    arg = inst.operands[0]
                    decrefs[arg] = inst

        # Sweep
        for val in increfs.keys():
            if val in decrefs:
                increfs[val].erase_from_parent()
                decrefs[val].erase_from_parent()
                didsomething = True<|MERGE_RESOLUTION|>--- conflicted
+++ resolved
@@ -113,13 +113,9 @@
             # calls to compiler-rt
             intrinsics.fix_divmod(mod)
 
-<<<<<<< HEAD
+        install_atomic_refct(mod)
+
     def create_cpython_wrapper(self, library, fndesc, env, call_helper,
-=======
-        install_atomic_refct(mod)
-
-    def create_cpython_wrapper(self, library, fndesc, call_helper,
->>>>>>> 07256524
                                release_gil=False):
         wrapper_module = self.create_module("wrapper")
         fnty = self.call_conv.get_function_type(fndesc.restype, fndesc.argtypes)
