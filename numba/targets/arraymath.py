"""
Implementation of math operations on Array objects.
"""

from __future__ import print_function, absolute_import, division

import math
from collections import namedtuple
from enum import IntEnum
from functools import partial

import numpy as np

from llvmlite import ir
import llvmlite.llvmpy.core as lc
from llvmlite.llvmpy.core import Constant, Type

from numba import types, cgutils, typing, generated_jit
from numba.extending import overload, overload_method, register_jitable
from numba.numpy_support import as_dtype, type_can_asarray
from numba.numpy_support import version as numpy_version
from numba.targets.imputils import (lower_builtin, impl_ret_borrowed,
                                    impl_ret_new_ref, impl_ret_untracked)
from numba.typing import signature
from .arrayobj import make_array, load_item, store_item, _empty_nd_impl
from .linalg import ensure_blas

from numba.extending import intrinsic
from numba.errors import RequireLiteralValue, TypingError

def _check_blas():
    # Checks if a BLAS is available so e.g. dot will work
    try:
        ensure_blas()
    except ImportError:
        return False
    return True

_HAVE_BLAS = _check_blas()

@intrinsic
def _create_tuple_result_shape(tyctx, shape_list, shape_tuple):
    """
    This routine converts shape list where the axis dimension has already
    been popped to a tuple for indexing of the same size.  The original shape
    tuple is also required because it contains a length field at compile time
    whereas the shape list does not.
    """

    # The new tuple's size is one less than the original tuple since axis
    # dimension removed.
    nd = len(shape_tuple) - 1
    # The return type of this intrinsic is an int tuple of length nd.
    tupty = types.UniTuple(types.intp, nd)
    # The function signature for this intrinsic.
    function_sig = tupty(shape_list, shape_tuple)

    def codegen(cgctx, builder, signature, args):
        lltupty = cgctx.get_value_type(tupty)
        # Create an empty int tuple.
        tup = cgutils.get_null_value(lltupty)

        # Get the shape list from the args and we don't need shape tuple.
        [in_shape, _] = args

        def array_indexer(a, i):
            return a[i]

        # loop to fill the tuple
        for i in range(nd):
            dataidx = cgctx.get_constant(types.intp, i)
            # compile and call array_indexer
            data = cgctx.compile_internal(builder, array_indexer,
                                          types.intp(shape_list, types.intp),
                                          [in_shape, dataidx])
            tup = builder.insert_value(tup, data, i)
        return tup

    return function_sig, codegen

@intrinsic
def _gen_index_tuple(tyctx, shape_tuple, value, axis):
    """
    Generates a tuple that can be used to index a specific slice from an
    array for sum with axis.  shape_tuple is the size of the dimensions of
    the input array.  'value' is the value to put in the indexing tuple
    in the axis dimension and 'axis' is that dimension.  For this to work,
    axis has to be a const.
    """
    if not isinstance(axis, types.Literal):
        raise RequireLiteralValue('axis argument must be a constant')
    # Get the value of the axis constant.
    axis_value = axis.literal_value
    # The length of the indexing tuple to be output.
    nd = len(shape_tuple)

    # If the axis value is impossible for the given size array then
    # just fake it like it was for axis 0.  This will stop compile errors
    # when it looks like it could be called from array_sum_axis but really
    # can't because that routine checks the axis mismatch and raise an
    # exception.
    if axis_value >= nd:
        axis_value = 0

    # Calculate the type of the indexing tuple.  All the non-axis
    # dimensions have slice2 type and the axis dimension has int type.
    before = axis_value
    after  = nd - before - 1
    types_list = ([types.slice2_type] * before) +  \
                  [types.intp] +                   \
                 ([types.slice2_type] * after)

    # Creates the output type of the function.
    tupty = types.Tuple(types_list)
    # Defines the signature of the intrinsic.
    function_sig = tupty(shape_tuple, value, axis)

    def codegen(cgctx, builder, signature, args):
        lltupty = cgctx.get_value_type(tupty)
        # Create an empty indexing tuple.
        tup = cgutils.get_null_value(lltupty)

        # We only need value of the axis dimension here.
        # The rest are constants defined above.
        [_, value_arg, _] = args

        def create_full_slice():
            return slice(None, None)

        # loop to fill the tuple with slice(None,None) before
        # the axis dimension.

        # compile and call create_full_slice
        slice_data = cgctx.compile_internal(builder, create_full_slice,
                                            types.slice2_type(),
                                            [])
        for i in range(0, axis_value):
            tup = builder.insert_value(tup, slice_data, i)

        # Add the axis dimension 'value'.
        tup = builder.insert_value(tup, value_arg, axis_value)

        # loop to fill the tuple with slice(None,None) after
        # the axis dimension.
        for i in range(axis_value + 1, nd):
            tup = builder.insert_value(tup, slice_data, i)
        return tup

    return function_sig, codegen


#----------------------------------------------------------------------------
# Basic stats and aggregates

@lower_builtin(np.sum, types.Array)
@lower_builtin("array.sum", types.Array)
def array_sum(context, builder, sig, args):
    zero = sig.return_type(0)

    def array_sum_impl(arr):
        c = zero
        for v in np.nditer(arr):
            c += v.item()
        return c

    res = context.compile_internal(builder, array_sum_impl, sig, args,
                                    locals=dict(c=sig.return_type))
    return impl_ret_borrowed(context, builder, sig.return_type, res)

@register_jitable
def _array_sum_axis_nop(arr, v):
    return arr

@lower_builtin(np.sum, types.Array, types.intp)
@lower_builtin(np.sum, types.Array, types.IntegerLiteral)
@lower_builtin("array.sum", types.Array, types.intp)
@lower_builtin("array.sum", types.Array, types.IntegerLiteral)
def array_sum_axis(context, builder, sig, args):
    """
    The third parameter to gen_index_tuple that generates the indexing
    tuples has to be a const so we can't just pass "axis" through since
    that isn't const.  We can check for specific values and have
    different instances that do take consts.  Supporting axis summation
    only up to the fourth dimension for now.
    """
    # typing/arraydecl.py:sum_expand defines the return type for sum with axis.
    # It is one dimension less than the input array.

    retty = sig.return_type
    zero = getattr(retty, 'dtype', retty)(0)
    # if the return is scalar in type then "take" the 0th element of the
    # 0d array accumulator as the return value
    if getattr(retty, 'ndim', None) is None:
        op = np.take
    else:
        op = _array_sum_axis_nop
    [ty_array, ty_axis] = sig.args
    is_axis_const = False
    const_axis_val = 0
    if isinstance(ty_axis, types.Literal):
        # this special-cases for constant axis
        const_axis_val = ty_axis.literal_value
        # fix negative axis
        if const_axis_val < 0:
            const_axis_val = ty_array.ndim + const_axis_val
        if const_axis_val < 0 or const_axis_val > ty_array.ndim:
            raise ValueError("'axis' entry is out of bounds")

        ty_axis = context.typing_context.resolve_value_type(const_axis_val)
        axis_val = context.get_constant(ty_axis, const_axis_val)
        # rewrite arguments
        args = args[0], axis_val
        # rewrite sig
        sig = sig.replace(args=[ty_array, ty_axis])
        is_axis_const = True

    def array_sum_impl_axis(arr, axis):
        ndim = arr.ndim

        if not is_axis_const:
            # Catch where axis is negative or greater than 3.
            if axis < 0 or axis > 3:
                raise ValueError("Numba does not support sum with axis "
                                 "parameter outside the range 0 to 3.")

        # Catch the case where the user misspecifies the axis to be
        # more than the number of the array's dimensions.
        if axis >= ndim:
            raise ValueError("axis is out of bounds for array")

        # Convert the shape of the input array to a list.
        ashape = list(arr.shape)
        # Get the length of the axis dimension.
        axis_len = ashape[axis]
        # Remove the axis dimension from the list of dimensional lengths.
        ashape.pop(axis)
        # Convert this shape list back to a tuple using above intrinsic.
        ashape_without_axis = _create_tuple_result_shape(ashape, arr.shape)
        # Tuple needed here to create output array with correct size.
        result = np.full(ashape_without_axis, zero, type(zero))

        # Iterate through the axis dimension.
        for axis_index in range(axis_len):
            if is_axis_const:
                # constant specialized version works for any valid axis value
                index_tuple_generic = _gen_index_tuple(arr.shape, axis_index,
                                                       const_axis_val)
                result += arr[index_tuple_generic]
            else:
                # Generate a tuple used to index the input array.
                # The tuple is ":" in all dimensions except the axis
                # dimension where it is "axis_index".
                if axis == 0:
                    index_tuple1 = _gen_index_tuple(arr.shape, axis_index, 0)
                    result += arr[index_tuple1]
                elif axis == 1:
                    index_tuple2 = _gen_index_tuple(arr.shape, axis_index, 1)
                    result += arr[index_tuple2]
                elif axis == 2:
                    index_tuple3 = _gen_index_tuple(arr.shape, axis_index, 2)
                    result += arr[index_tuple3]
                elif axis == 3:
                    index_tuple4 = _gen_index_tuple(arr.shape, axis_index, 3)
                    result += arr[index_tuple4]

        return op(result, 0)

    res = context.compile_internal(builder, array_sum_impl_axis, sig, args)
    return impl_ret_new_ref(context, builder, sig.return_type, res)

@lower_builtin(np.prod, types.Array)
@lower_builtin("array.prod", types.Array)
def array_prod(context, builder, sig, args):

    def array_prod_impl(arr):
        c = 1
        for v in np.nditer(arr):
            c *= v.item()
        return c

    res = context.compile_internal(builder, array_prod_impl, sig, args,
                                    locals=dict(c=sig.return_type))
    return impl_ret_borrowed(context, builder, sig.return_type, res)

@lower_builtin(np.cumsum, types.Array)
@lower_builtin("array.cumsum", types.Array)
def array_cumsum(context, builder, sig, args):
    scalar_dtype = sig.return_type.dtype
    dtype = as_dtype(scalar_dtype)
    zero = scalar_dtype(0)

    def array_cumsum_impl(arr):
        out = np.empty(arr.size, dtype)
        c = zero
        for idx, v in enumerate(arr.flat):
            c += v
            out[idx] = c
        return out

    res = context.compile_internal(builder, array_cumsum_impl, sig, args,
                                   locals=dict(c=scalar_dtype))
    return impl_ret_new_ref(context, builder, sig.return_type, res)

@lower_builtin(np.cumprod, types.Array)
@lower_builtin("array.cumprod", types.Array)
def array_cumprod(context, builder, sig, args):
    scalar_dtype = sig.return_type.dtype
    dtype = as_dtype(scalar_dtype)

    def array_cumprod_impl(arr):
        out = np.empty(arr.size, dtype)
        c = 1
        for idx, v in enumerate(arr.flat):
            c *= v
            out[idx] = c
        return out

    res = context.compile_internal(builder, array_cumprod_impl, sig, args,
                                   locals=dict(c=scalar_dtype))
    return impl_ret_new_ref(context, builder, sig.return_type, res)

@lower_builtin(np.mean, types.Array)
@lower_builtin("array.mean", types.Array)
def array_mean(context, builder, sig, args):
    zero = sig.return_type(0)

    def array_mean_impl(arr):
        # Can't use the naive `arr.sum() / arr.size`, as it would return
        # a wrong result on integer sum overflow.
        c = zero
        for v in np.nditer(arr):
            c += v.item()
        return c / arr.size

    res = context.compile_internal(builder, array_mean_impl, sig, args,
                                   locals=dict(c=sig.return_type))
    return impl_ret_untracked(context, builder, sig.return_type, res)

@lower_builtin(np.var, types.Array)
@lower_builtin("array.var", types.Array)
def array_var(context, builder, sig, args):
    def array_var_impl(arr):
        # Compute the mean
        m = arr.mean()

        # Compute the sum of square diffs
        ssd = 0
        for v in np.nditer(arr):
            val = (v.item() - m)
            ssd +=  np.real(val * np.conj(val))
        return ssd / arr.size

    res = context.compile_internal(builder, array_var_impl, sig, args)
    return impl_ret_untracked(context, builder, sig.return_type, res)


@lower_builtin(np.std, types.Array)
@lower_builtin("array.std", types.Array)
def array_std(context, builder, sig, args):
    def array_std_impl(arry):
        return arry.var() ** 0.5
    res = context.compile_internal(builder, array_std_impl, sig, args)
    return impl_ret_untracked(context, builder, sig.return_type, res)


def zero_dim_msg(fn_name):
    msg = ("zero-size array to reduction operation "
           "{0} which has no identity".format(fn_name))
    return msg


@lower_builtin(np.min, types.Array)
@lower_builtin("array.min", types.Array)
def array_min(context, builder, sig, args):
    ty = sig.args[0].dtype
    MSG = zero_dim_msg('minimum')

    if isinstance(ty, (types.NPDatetime, types.NPTimedelta)):
        # NaT is smaller than every other value, but it is
        # ignored as far as min() is concerned.
        nat = ty('NaT')

        def array_min_impl(arry):
            if arry.size == 0:
                raise ValueError(MSG)

            min_value = nat
            it = np.nditer(arry)
            for view in it:
                v = view.item()
                if v != nat:
                    min_value = v
                    break

            for view in it:
                v = view.item()
                if v != nat and v < min_value:
                    min_value = v
            return min_value

    elif isinstance(ty, types.Complex):
        def array_min_impl(arry):
            if arry.size == 0:
                raise ValueError(MSG)

            it = np.nditer(arry)
            min_value = next(it).take(0)

            for view in it:
                v = view.item()
                if v.real < min_value.real:
                    min_value = v
                elif v.real == min_value.real:
                    if v.imag < min_value.imag:
                        min_value = v
            return min_value

    else:
        def array_min_impl(arry):
            if arry.size == 0:
                raise ValueError(MSG)

            it = np.nditer(arry)
            min_value = next(it).take(0)

            for view in it:
                v = view.item()
                if v < min_value:
                    min_value = v
            return min_value

    res = context.compile_internal(builder, array_min_impl, sig, args)
    return impl_ret_borrowed(context, builder, sig.return_type, res)


@lower_builtin(np.max, types.Array)
@lower_builtin("array.max", types.Array)
def array_max(context, builder, sig, args):
    ty = sig.args[0].dtype
    MSG = zero_dim_msg('maximum')

    if isinstance(ty, types.Complex):
        def array_max_impl(arry):
            if arry.size == 0:
                raise ValueError(MSG)

            it = np.nditer(arry)
            max_value = next(it).take(0)

            for view in it:
                v = view.item()
                if v.real > max_value.real:
                    max_value = v
                elif v.real == max_value.real:
                    if v.imag > max_value.imag:
                        max_value = v
            return max_value
    else:
        def array_max_impl(arry):
            if arry.size == 0:
                raise ValueError(MSG)

            it = np.nditer(arry)
            max_value = next(it).take(0)

            for view in it:
                v = view.item()
                if v > max_value:
                    max_value = v
            return max_value

    res = context.compile_internal(builder, array_max_impl, sig, args)
    return impl_ret_borrowed(context, builder, sig.return_type, res)


@lower_builtin(np.argmin, types.Array)
@lower_builtin("array.argmin", types.Array)
def array_argmin(context, builder, sig, args):
    ty = sig.args[0].dtype
    # NOTE: Under Numpy < 1.10, argmin() is inconsistent with min() on NaT values:
    # https://github.com/numpy/numpy/issues/6030

    if (numpy_version >= (1, 10) and
        isinstance(ty, (types.NPDatetime, types.NPTimedelta))):
        # NaT is smaller than every other value, but it is
        # ignored as far as argmin() is concerned.
        nat = ty('NaT')

        def array_argmin_impl(arry):
            if arry.size == 0:
                raise ValueError("attempt to get argmin of an empty sequence")
            min_value = nat
            min_idx = 0
            it = arry.flat
            idx = 0
            for v in it:
                if v != nat:
                    min_value = v
                    min_idx = idx
                    idx += 1
                    break
                idx += 1

            for v in it:
                if v != nat and v < min_value:
                    min_value = v
                    min_idx = idx
                idx += 1
            return min_idx

    else:
        def array_argmin_impl(arry):
            if arry.size == 0:
                raise ValueError("attempt to get argmin of an empty sequence")
            for v in arry.flat:
                min_value = v
                min_idx = 0
                break

            idx = 0
            for v in arry.flat:
                if v < min_value:
                    min_value = v
                    min_idx = idx
                idx += 1
            return min_idx
    res = context.compile_internal(builder, array_argmin_impl, sig, args)
    return impl_ret_untracked(context, builder, sig.return_type, res)


@lower_builtin(np.argmax, types.Array)
@lower_builtin("array.argmax", types.Array)
def array_argmax(context, builder, sig, args):
    def array_argmax_impl(arry):
        if arry.size == 0:
            raise ValueError("attempt to get argmax of an empty sequence")
        for v in arry.flat:
            max_value = v
            max_idx = 0
            break

        idx = 0
        for v in arry.flat:
            if v > max_value:
                max_value = v
                max_idx = idx
            idx += 1
        return max_idx
    res = context.compile_internal(builder, array_argmax_impl, sig, args)
    return impl_ret_untracked(context, builder, sig.return_type, res)


@overload(np.all)
@overload_method(types.Array, "all")
def np_all(a):
    def flat_all(a):
        for v in np.nditer(a):
            if not v.item():
                return False
        return True

    return flat_all

@overload(np.any)
@overload_method(types.Array, "any")
def np_any(a):
    def flat_any(a):
        for v in np.nditer(a):
            if v.item():
                return True
        return False

    return flat_any


def get_isnan(dtype):
    """
    A generic isnan() function
    """
    if isinstance(dtype, (types.Float, types.Complex)):
        return np.isnan
    else:
        @register_jitable
        def _trivial_isnan(x):
            return False
        return _trivial_isnan

@register_jitable
def less_than(a, b):
    return a < b

@register_jitable
def greater_than(a, b):
    return a > b

@register_jitable
def check_array(a):
    if a.size == 0:
        raise ValueError('zero-size array to reduction operation not possible')

def nan_min_max_factory(comparison_op, is_complex_dtype):

    if is_complex_dtype:
        def impl(a):
            arr = np.asarray(a)
            check_array(arr)
            it = np.nditer(arr)
            return_val = next(it).take(0)
            for view in it:
                v = view.item()
                if np.isnan(return_val.real) and not np.isnan(v.real):
                    return_val = v
                else:
                    if comparison_op(v.real, return_val.real):
                        return_val = v
                    elif v.real == return_val.real:
                        if comparison_op(v.imag, return_val.imag):
                            return_val = v
            return return_val
    else:
        def impl(a):
            arr = np.asarray(a)
            check_array(arr)
            it = np.nditer(arr)
            return_val = next(it).take(0)
            for view in it:
                v = view.item()
                if not np.isnan(v):
                    if not comparison_op(return_val, v):
                        return_val = v
            return return_val

    return impl

real_nanmin = register_jitable(
    nan_min_max_factory(less_than, is_complex_dtype=False)
)
real_nanmax = register_jitable(
    nan_min_max_factory(greater_than, is_complex_dtype=False)
)
complex_nanmin = register_jitable(
    nan_min_max_factory(less_than, is_complex_dtype=True)
)
complex_nanmax = register_jitable(
    nan_min_max_factory(greater_than, is_complex_dtype=True)
)

@overload(np.nanmin)
def np_nanmin(a):
    dt = determine_dtype(a)
    if np.issubdtype(dt, np.complexfloating):
        return complex_nanmin
    else:
        return real_nanmin

@overload(np.nanmax)
def np_nanmax(a):
    dt = determine_dtype(a)
    if np.issubdtype(dt, np.complexfloating):
        return complex_nanmax
    else:
        return real_nanmax

if numpy_version >= (1, 8):
    @overload(np.nanmean)
    def np_nanmean(a):
        if not isinstance(a, types.Array):
            return
        isnan = get_isnan(a.dtype)

        def nanmean_impl(a):
            c = 0.0
            count = 0
            for view in np.nditer(a):
                v = view.item()
                if not isnan(v):
                    c += v.item()
                    count += 1
            # np.divide() doesn't raise ZeroDivisionError
            return np.divide(c, count)

        return nanmean_impl

    @overload(np.nanvar)
    def np_nanvar(a):
        if not isinstance(a, types.Array):
            return
        isnan = get_isnan(a.dtype)

        def nanvar_impl(a):
            # Compute the mean
            m = np.nanmean(a)

            # Compute the sum of square diffs
            ssd = 0.0
            count = 0
            for view in np.nditer(a):
                v = view.item()
                if not isnan(v):
                    val = (v.item() - m)
                    ssd +=  np.real(val * np.conj(val))
                    count += 1
            # np.divide() doesn't raise ZeroDivisionError
            return np.divide(ssd, count)

        return nanvar_impl

    @overload(np.nanstd)
    def np_nanstd(a):
        if not isinstance(a, types.Array):
            return

        def nanstd_impl(a):
            return np.nanvar(a) ** 0.5

        return nanstd_impl

@overload(np.nansum)
def np_nansum(a):
    if not isinstance(a, types.Array):
        return
    if isinstance(a.dtype, types.Integer):
        retty = types.intp
    else:
        retty = a.dtype
    zero = retty(0)
    isnan = get_isnan(a.dtype)

    def nansum_impl(a):
        c = zero
        for view in np.nditer(a):
            v = view.item()
            if not isnan(v):
                c += v
        return c

    return nansum_impl

if numpy_version >= (1, 10):
    @overload(np.nanprod)
    def np_nanprod(a):
        if not isinstance(a, types.Array):
            return
        if isinstance(a.dtype, types.Integer):
            retty = types.intp
        else:
            retty = a.dtype
        one = retty(1)
        isnan = get_isnan(a.dtype)

        def nanprod_impl(a):
            c = one
            for view in np.nditer(a):
                v = view.item()
                if not isnan(v):
                    c *= v
            return c

        return nanprod_impl

if numpy_version >= (1, 12):
    @overload(np.nancumprod)
    def np_nancumprod(a):
        if not isinstance(a, types.Array):
            return

        if isinstance(a.dtype, (types.Boolean, types.Integer)):
            # dtype cannot possibly contain NaN
            return lambda a: np.cumprod(a)
        else:
            retty = a.dtype
            is_nan = get_isnan(retty)
            one = retty(1)

            def nancumprod_impl(a):
                out = np.empty(a.size, retty)
                c = one
                for idx, v in enumerate(a.flat):
                    if ~is_nan(v):
                        c *= v
                    out[idx] = c
                return out

            return nancumprod_impl

    @overload(np.nancumsum)
    def np_nancumsum(a):
        if not isinstance(a, types.Array):
            return

        if isinstance(a.dtype, (types.Boolean, types.Integer)):
            # dtype cannot possibly contain NaN
            return lambda a: np.cumsum(a)
        else:
            retty = a.dtype
            is_nan = get_isnan(retty)
            zero = retty(0)

            def nancumsum_impl(a):
                out = np.empty(a.size, retty)
                c = zero
                for idx, v in enumerate(a.flat):
                    if ~is_nan(v):
                        c += v
                    out[idx] = c
                return out

            return nancumsum_impl

@register_jitable
def prepare_ptp_input(a):
    arr = _asarray(a)
    if len(arr) == 0:
        raise ValueError('zero-size array reduction not possible')
    else:
        return arr

def _compute_current_val_impl_gen(op):
    def _compute_current_val_impl(current_val, val):
        if isinstance(current_val, types.Complex):
            # The sort order for complex numbers is lexicographic. If both the
            # real and imaginary parts are non-nan then the order is determined
            # by the real parts except when they are equal, in which case the
            # order is determined by the imaginary parts.
            # https://github.com/numpy/numpy/blob/577a86e/numpy/core/fromnumeric.py#L874-L877
            def impl(current_val, val):
                if op(val.real, current_val.real):
                    return val
                elif (val.real == current_val.real
                    and op(val.imag, current_val.imag)):
                    return val
                return current_val
        else:
            def impl(current_val, val):
                return val if op(val, current_val) else current_val
        return impl
    return _compute_current_val_impl

_compute_a_max = generated_jit(_compute_current_val_impl_gen(greater_than))
_compute_a_min = generated_jit(_compute_current_val_impl_gen(less_than))

@generated_jit
def _early_return(val):
    UNUSED = 0
    if isinstance(val, types.Complex):
        def impl(val):
            if np.isnan(val.real):
                if np.isnan(val.imag):
                    return True, np.nan + np.nan * 1j
                else:
                    return True, np.nan + 0j
            else:
                return False, UNUSED
    elif isinstance(val, types.Float):
        def impl(val):
            if np.isnan(val):
                return True, np.nan
            else:
                return False, UNUSED
    else:
        def impl(val):
            return False, UNUSED
    return impl

@overload(np.ptp)
def np_ptp(a):

    if hasattr(a, 'dtype'):
        if isinstance(a.dtype, types.Boolean):
            raise TypingError("Boolean dtype is unsupported (as per NumPy)")
            # Numpy raises a TypeError

    def np_ptp_impl(a):
        arr = prepare_ptp_input(a)

        a_flat = arr.flat
        a_min = a_flat[0]
        a_max = a_flat[0]

        for i in range(arr.size):
            val = a_flat[i]
            take_branch, retval = _early_return(val)
            if take_branch:
                return retval
            a_max = _compute_a_max(a_max, val)
            a_min = _compute_a_min(a_min, val)

        return a_max - a_min

    return np_ptp_impl

#----------------------------------------------------------------------------
# Median and partitioning

@register_jitable
def nan_aware_less_than(a, b):
    if np.isnan(a):
        return False
    else:
        if np.isnan(b):
            return True
        else:
            return a < b

def _partition_factory(pivotimpl):
    def _partition(A, low, high):
        mid = (low + high) >> 1
        # NOTE: the pattern of swaps below for the pivot choice and the
        # partitioning gives good results (i.e. regular O(n log n))
        # on sorted, reverse-sorted, and uniform arrays.  Subtle changes
        # risk breaking this property.

        # Use median of three {low, middle, high} as the pivot
        if pivotimpl(A[mid], A[low]):
            A[low], A[mid] = A[mid], A[low]
        if pivotimpl(A[high], A[mid]):
            A[high], A[mid] = A[mid], A[high]
        if pivotimpl(A[mid], A[low]):
            A[low], A[mid] = A[mid], A[low]
        pivot = A[mid]

        A[high], A[mid] = A[mid], A[high]
        i = low
        j = high - 1
        while True:
            while i < high and pivotimpl(A[i], pivot):
                i += 1
            while j >= low and pivotimpl(pivot, A[j]):
                j -= 1
            if i >= j:
                break
            A[i], A[j] = A[j], A[i]
            i += 1
            j -= 1
        # Put the pivot back in its final place (all items before `i`
        # are smaller than the pivot, all items at/after `i` are larger)
        A[i], A[high] = A[high], A[i]
        return i
    return _partition

_partition = register_jitable(_partition_factory(less_than))
_partition_w_nan = register_jitable(_partition_factory(nan_aware_less_than))

def _select_factory(partitionimpl):
    def _select(arry, k, low, high):
        """
        Select the k'th smallest element in array[low:high + 1].
        """
        i = partitionimpl(arry, low, high)
        while i != k:
            if i < k:
                low = i + 1
                i = partitionimpl(arry, low, high)
            else:
                high = i - 1
                i = partitionimpl(arry, low, high)
        return arry[k]
    return _select

_select = register_jitable(_select_factory(_partition))
_select_w_nan = register_jitable(_select_factory(_partition_w_nan))

@register_jitable
def _select_two(arry, k, low, high):
    """
    Select the k'th and k+1'th smallest elements in array[low:high + 1].

    This is significantly faster than doing two independent selections
    for k and k+1.
    """
    while True:
        assert high > low  # by construction
        i = _partition(arry, low, high)
        if i < k:
            low = i + 1
        elif i > k + 1:
            high = i - 1
        elif i == k:
            _select(arry, k + 1, i + 1, high)
            break
        else:  # i == k + 1
            _select(arry, k, low, i - 1)
            break

    return arry[k], arry[k + 1]

@register_jitable
def _median_inner(temp_arry, n):
    """
    The main logic of the median() call.  *temp_arry* must be disposable,
    as this function will mutate it.
    """
    low = 0
    high = n - 1
    half = n >> 1
    if n & 1 == 0:
        a, b = _select_two(temp_arry, half - 1, low, high)
        return (a + b) / 2
    else:
        return _select(temp_arry, half, low, high)

@overload(np.median)
def np_median(a):
    if not isinstance(a, types.Array):
        return

    def median_impl(a):
        # np.median() works on the flattened array, and we need a temporary
        # workspace anyway
        temp_arry = a.flatten()
        n = temp_arry.shape[0]
        return _median_inner(temp_arry, n)

    return median_impl

@register_jitable
def _collect_percentiles_inner(a, q):
    n = len(a)

    if n == 1:
        # single element array; output same for all percentiles
        out = np.full(len(q), a[0], dtype=np.float64)
    else:
        out = np.empty(len(q), dtype=np.float64)
        for i in range(len(q)):
            percentile = q[i]

            # bypass pivoting where requested percentile is 100
            if percentile == 100:
                val = np.max(a)
                # heuristics to handle infinite values a la NumPy
                if ~np.all(np.isfinite(a)):
                    if ~np.isfinite(val):
                        val = np.nan

            # bypass pivoting where requested percentile is 0
            elif percentile == 0:
                val = np.min(a)
                # convoluted heuristics to handle infinite values a la NumPy
                if ~np.all(np.isfinite(a)):
                    num_pos_inf = np.sum(a == np.inf)
                    num_neg_inf = np.sum(a == -np.inf)
                    num_finite = n - (num_neg_inf + num_pos_inf)
                    if num_finite == 0:
                        val = np.nan
                    if num_pos_inf == 1 and n == 2:
                        val = np.nan
                    if num_neg_inf > 1:
                        val = np.nan
                    if num_finite == 1:
                        if num_pos_inf > 1:
                            if num_neg_inf != 1:
                                val = np.nan

            else:
                # linear interp between closest ranks
                rank = 1 + (n - 1) * np.true_divide(percentile, 100.0)
                f = math.floor(rank)
                m = rank - f
                lower, upper = _select_two(a, k=int(f - 1), low=0, high=(n - 1))
                val = lower * (1 - m) + upper * m
            out[i] = val

    return out

@register_jitable
def _can_collect_percentiles(a, nan_mask, skip_nan):
    if skip_nan:
        a = a[~nan_mask]
        if len(a) == 0:
            return False  # told to skip nan, but no elements remain
    else:
        if np.any(nan_mask):
            return False  # told *not* to skip nan, but nan encountered

    if len(a) == 1:  # single element array
        val = a[0]
        return np.isfinite(val)  # can collect percentiles if element is finite
    else:
        return True

@register_jitable
def check_valid(q, q_upper_bound):
    valid = True

    # avoid expensive reductions where possible
    if q.ndim == 1 and q.size < 10:
        for i in range(q.size):
            if q[i] < 0.0 or q[i] > q_upper_bound or np.isnan(q[i]):
                valid = False
                break
    else:
        if np.any(np.isnan(q)) or np.any(q < 0.0) or np.any(q > q_upper_bound):
            valid = False

    return valid

@register_jitable
def percentile_is_valid(q):
    if not check_valid(q, q_upper_bound=100.0):
        raise ValueError('Percentiles must be in the range [0, 100]')

@register_jitable
def quantile_is_valid(q):
    if not check_valid(q, q_upper_bound=1.0):
        raise ValueError('Quantiles must be in the range [0, 1]')

@register_jitable
def _collect_percentiles(a, q, skip_nan):
    temp_arry = a.copy()
    nan_mask = np.isnan(temp_arry)

    if _can_collect_percentiles(temp_arry, nan_mask, skip_nan):
        temp_arry = temp_arry[~nan_mask]
        out = _collect_percentiles_inner(temp_arry, q)
    else:
        out = np.full(len(q), np.nan)

    return out

@register_jitable
def _collect_percentiles(a, q, check_q, factor, skip_nan):
    q = np.asarray(q, dtype=np.float64).flatten()
    check_q(q)
    q = q * factor

    temp_arry = np.asarray(a, dtype=np.float64).flatten()
    nan_mask = np.isnan(temp_arry)

    if _can_collect_percentiles(temp_arry, nan_mask, skip_nan):
        temp_arry = temp_arry[~nan_mask]
        out = _collect_percentiles_inner(temp_arry, q)
    else:
        out = np.full(len(q), np.nan)

    return out

def _percentile_quantile_inner(a, q, skip_nan, factor, check_q):
    """
    The underlying algorithm to find percentiles and quantiles
    is the same, hence we converge onto the same code paths
    in this inner function implementation
    """
    dt = determine_dtype(a)
    if np.issubdtype(dt, np.complexfloating):
        raise TypingError('Not supported for complex dtype')
        # this could be supported, but would require a
        # lexicographic comparison

    def np_percentile_q_scalar_impl(a, q):
        return _collect_percentiles(a, q, check_q, factor, skip_nan)[0]

    def np_percentile_impl(a, q):
        return _collect_percentiles(a, q, check_q, factor, skip_nan)

    if isinstance(q, (types.Number, types.Boolean)):
        return np_percentile_q_scalar_impl
    elif isinstance(q, types.Array) and q.ndim == 0:
        return np_percentile_q_scalar_impl
    else:
        return np_percentile_impl

if numpy_version >= (1, 10):
    @overload(np.percentile)
    def np_percentile(a, q):
        # Note: np.percentile behaviour in the case of an array containing one
        # or more NaNs was changed in numpy 1.10 to return an array of np.NaN of
        # length equal to q, hence version guard.
        return _percentile_quantile_inner(
            a, q, skip_nan=False, factor=1.0, check_q=percentile_is_valid
        )

if numpy_version >= (1, 11):
    @overload(np.nanpercentile)
    def np_nanpercentile(a, q):
        # Note: np.nanpercentile return type in the case of an all-NaN slice
        # was changed in 1.11 to be an array of np.NaN of length equal to q,
        # hence version guard.
        return _percentile_quantile_inner(
            a, q, skip_nan=True, factor=1.0, check_q=percentile_is_valid
        )

if numpy_version >= (1, 15):
    @overload(np.quantile)
    def np_quantile(a, q):
        return _percentile_quantile_inner(
            a, q, skip_nan=False, factor=100.0, check_q=quantile_is_valid
        )

if numpy_version >= (1, 15):
    @overload(np.nanquantile)
    def np_nanquantile(a, q):
        return _percentile_quantile_inner(
            a, q, skip_nan=True, factor=100.0, check_q=quantile_is_valid
        )

if numpy_version >= (1, 9):
    @overload(np.nanmedian)
    def np_nanmedian(a):
        if not isinstance(a, types.Array):
            return
        isnan = get_isnan(a.dtype)

        def nanmedian_impl(a):
            # Create a temporary workspace with only non-NaN values
            temp_arry = np.empty(a.size, a.dtype)
            n = 0
            for view in np.nditer(a):
                v = view.item()
                if not isnan(v):
                    temp_arry[n] = v
                    n += 1

            # all NaNs
            if n == 0:
                return np.nan

            return _median_inner(temp_arry, n)

        return nanmedian_impl

@register_jitable
def np_partition_impl_inner(a, kth_array):

    # allocate and fill empty array rather than copy a and mutate in place
    # as the latter approach fails to preserve strides
    out = np.empty_like(a)

    idx = np.ndindex(a.shape[:-1])  # Numpy default partition axis is -1
    for s in idx:
        arry = a[s].copy()
        low = 0
        high = len(arry) - 1

        for kth in kth_array:
            _select_w_nan(arry, kth, low, high)
            low = kth  # narrow span of subsequent partition

        out[s] = arry
    return out

@register_jitable
def valid_kths(a, kth):
    """
    Returns a sorted, unique array of kth values which serve
    as indexers for partitioning the input array, a.

    If the absolute value of any of the provided values
    is greater than a.shape[-1] an exception is raised since
    we are partitioning along the last axis (per Numpy default
    behaviour).

    Values less than 0 are transformed to equivalent positive
    index values.
    """
    kth_array = _asarray(kth).astype(np.int64)  # cast boolean to int, where relevant

    if kth_array.ndim != 1:
        raise ValueError('kth must be scalar or 1-D')
        # numpy raises ValueError: object too deep for desired array

    if np.any(np.abs(kth_array) >= a.shape[-1]):
        raise ValueError("kth out of bounds")

    out = np.empty_like(kth_array)

    for index, val in np.ndenumerate(kth_array):
        if val < 0:
            out[index] = val + a.shape[-1]  # equivalent positive index
        else:
            out[index] = val

    return np.unique(out)

@overload(np.partition)
def np_partition(a, kth):

    if not isinstance(a, (types.Array, types.Sequence, types.Tuple)):
        raise TypeError('The first argument must be an array-like')

    if isinstance(a, types.Array) and a.ndim == 0:
        raise TypeError('The first argument must be at least 1-D (found 0-D)')

    kthdt = getattr(kth, 'dtype', kth)
    if not isinstance(kthdt, (types.Boolean, types.Integer)):  # bool gets cast to int subsequently
        raise TypeError('Partition index must be integer')

    def np_partition_impl(a, kth):
        a_tmp = _asarray(a)
        if a_tmp.size == 0:
            return a_tmp.copy()
        else:
            kth_array = valid_kths(a_tmp, kth)
            return np_partition_impl_inner(a_tmp, kth_array)

    return np_partition_impl

#----------------------------------------------------------------------------
# Building matrices

@register_jitable
def _tri_impl(N, M, k):
    shape = max(0, N), max(0, M)  # numpy floors each dimension at 0
    out = np.empty(shape, dtype=np.float64)  # numpy default dtype

    for i in range(shape[0]):
        m_max = min(max(0, i + k + 1), shape[1])
        out[i, :m_max] = 1
        out[i, m_max:] = 0

    return out

@overload(np.tri)
def np_tri(N, M=None, k=0):

    # we require k to be integer, unlike numpy
    if not isinstance(k, (int, types.Integer)):
        raise TypeError('k must be an integer')

    def tri_impl(N, M=None, k=0):
        if M is None:
            M = N
        return _tri_impl(N, M, k)

    return tri_impl

@register_jitable
def _make_square(m):
    """
    Takes a 1d array and tiles it to form a square matrix
    - i.e. a facsimile of np.tile(m, (len(m), 1))
    """
    assert m.ndim == 1

    len_m = len(m)
    out = np.empty((len_m, len_m), dtype=m.dtype)

    for i in range(len_m):
        out[i] = m

    return out

@register_jitable
def np_tril_impl_2d(m, k=0):
    mask = np.tri(m.shape[-2], M=m.shape[-1], k=k).astype(np.uint)
    return np.where(mask, m, np.zeros_like(m, dtype=m.dtype))

@overload(np.tril)
def my_tril(m, k=0):

    # we require k to be integer, unlike numpy
    if not isinstance(k, (int, types.Integer)):
        raise TypeError('k must be an integer')

    def np_tril_impl_1d(m, k=0):
        m_2d = _make_square(m)
        return np_tril_impl_2d(m_2d, k)

    def np_tril_impl_multi(m, k=0):
        mask = np.tri(m.shape[-2], M=m.shape[-1], k=k).astype(np.uint)
        idx = np.ndindex(m.shape[:-2])
        z = np.empty_like(m)
        zero_opt = np.zeros_like(mask, dtype=m.dtype)
        for sel in idx:
            z[sel] = np.where(mask, m[sel], zero_opt)
        return z

    if m.ndim == 1:
        return np_tril_impl_1d
    elif m.ndim == 2:
        return np_tril_impl_2d
    else:
        return np_tril_impl_multi

@register_jitable
def np_triu_impl_2d(m, k=0):
    mask = np.tri(m.shape[-2], M=m.shape[-1], k=k-1).astype(np.uint)
    return np.where(mask, np.zeros_like(m, dtype=m.dtype), m)

@overload(np.triu)
def my_triu(m, k=0):

    # we require k to be integer, unlike numpy
    if not isinstance(k, (int, types.Integer)):
        raise TypeError('k must be an integer')

    def np_triu_impl_1d(m, k=0):
        m_2d = _make_square(m)
        return np_triu_impl_2d(m_2d, k)

    def np_triu_impl_multi(m, k=0):
        mask = np.tri(m.shape[-2], M=m.shape[-1], k=k-1).astype(np.uint)
        idx = np.ndindex(m.shape[:-2])
        z = np.empty_like(m)
        zero_opt = np.zeros_like(mask, dtype=m.dtype)
        for sel in idx:
            z[sel] = np.where(mask, zero_opt, m[sel])
        return z

    if m.ndim == 1:
        return np_triu_impl_1d
    elif m.ndim == 2:
        return np_triu_impl_2d
    else:
        return np_triu_impl_multi

def _prepare_array(arr):
    pass

@overload(_prepare_array)
def _prepare_array_impl(arr):
    if arr in (None, types.none):
        return lambda arr: np.array(())
    else:
        return lambda arr: _asarray(arr).ravel()

def _dtype_of_compound(inobj):
    obj = inobj
    while True:
        if isinstance(obj, (types.Number, types.Boolean)):
            return as_dtype(obj)
        l = getattr(obj, '__len__', None)
        if l is not None and l() == 0: # empty tuple or similar
            return np.float64
        dt = getattr(obj, 'dtype', None)
        if dt is None:
            raise TypeError("type has no dtype attr")
        if isinstance(obj, types.Sequence):
            obj = obj.dtype
        else:
            return as_dtype(dt)


if numpy_version >= (1, 12):  # replicate behaviour of NumPy 1.12 bugfix release
    @overload(np.ediff1d)
    def np_ediff1d(ary, to_end=None, to_begin=None):

        if isinstance(ary, types.Array):
            if isinstance(ary.dtype, types.Boolean):
                raise TypeError("Boolean dtype is unsupported (as per NumPy)")
                # Numpy tries to do this: return ary[1:] - ary[:-1] which results in a
                # TypeError exception being raised

        # since np 1.16 there are casting checks for to_end and to_begin to make
        # sure they are compatible with the ary
        if numpy_version >= (1, 16):
            ary_dt = _dtype_of_compound(ary)
            to_begin_dt = None
            if not(_is_nonelike(to_begin)):
                to_begin_dt = _dtype_of_compound(to_begin)
            to_end_dt = None
            if not(_is_nonelike(to_end)):
                to_end_dt = _dtype_of_compound(to_end)

            if to_begin_dt is not None and not np.can_cast(to_begin_dt, ary_dt):
                msg = "dtype of to_begin must be compatible with input ary"
                raise TypeError(msg)

            if to_end_dt is not None and not np.can_cast(to_end_dt, ary_dt):
                msg = "dtype of to_end must be compatible with input ary"
                raise TypeError(msg)


        def np_ediff1d_impl(ary, to_end=None, to_begin=None):
            # transform each input into an equivalent 1d array
            start = _prepare_array(to_begin)
            mid = _prepare_array(ary)
            end = _prepare_array(to_end)

            out_dtype = mid.dtype
            # output array dtype determined by ary dtype, per NumPy (for the most part);
            # an exception to the rule is a zero length array-like, where NumPy falls back
            # to np.float64; this behaviour is *not* replicated

            if len(mid) > 0:
                out = np.empty((len(start) + len(mid) + len(end) - 1), dtype=out_dtype)
                start_idx = len(start)
                mid_idx = len(start) + len(mid) - 1
                out[:start_idx] = start
                out[start_idx:mid_idx] = np.diff(mid)
                out[mid_idx:] = end
            else:
                out = np.empty((len(start) + len(end)), dtype=out_dtype)
                start_idx = len(start)
                out[:start_idx] = start
                out[start_idx:] = end
            return out

        return np_ediff1d_impl

def _select_element(arr):
    pass

@overload(_select_element)
def _select_element_impl(arr):
    zerod = getattr(arr, 'ndim', None) == 0
    if zerod:
        def impl(arr):
            x = np.array((1,), dtype=arr.dtype)
            x[:] = arr
            return x[0]
        return impl
    else:
        def impl(arr):
            return arr
        return impl

def _get_d(dx, x):
    pass

@overload(_get_d)
def get_d_impl(x, dx):
    if _is_nonelike(x):
        def impl(x, dx):
            return np.asarray(dx)
    else:
        def impl(x, dx):
            return np.diff(np.asarray(x))
    return impl

@overload(np.trapz)
def np_trapz(y, x=None, dx=1.0):

    if isinstance(y, (types.Number, types.Boolean)):
        raise TypingError('y cannot be a scalar')
    elif isinstance(y, types.Array) and y.ndim == 0:
        raise TypingError('y cannot be 0D')
        # NumPy raises IndexError: list assignment index out of range

    # inspired by:
    # https://github.com/numpy/numpy/blob/7ee52003/numpy/lib/function_base.py#L4040-L4065
    def impl(y, x=None, dx=1.0):
        yarr = np.asarray(y)
        d = _get_d(x, dx)
        y_ave = (yarr[..., slice(1, None)] + yarr[..., slice(None, -1)]) / 2.0
        ret = np.sum(d * y_ave, -1)
        processed = _select_element(ret)
        return processed

    return impl

@register_jitable
def _np_vander(x, N, increasing, out):
    """
    Generate an N-column Vandermonde matrix from a supplied 1-dimensional
    array, x. Store results in an output matrix, out, which is assumed to
    be of the required dtype.

    Values are accumulated using np.multiply to match the floating point
    precision behaviour of numpy.vander.
    """
    m, n = out.shape
    assert m == len(x)
    assert n == N

    if increasing:
        for i in range(N):
            if i == 0:
                out[:, i] = 1
            else:
                out[:, i] = np.multiply(x, out[:, (i - 1)])
    else:
        for i in range(N - 1, -1, -1):
            if i == N - 1:
                out[:, i] = 1
            else:
                out[:, i] = np.multiply(x, out[:, (i + 1)])

@register_jitable
def _check_vander_params(x, N):
    if x.ndim > 1:
        raise ValueError('x must be a one-dimensional array or sequence.')
    if N < 0:
        raise ValueError('Negative dimensions are not allowed')

@overload(np.vander)
def np_vander(x, N=None, increasing=False):

    if N not in (None, types.none):
        if not isinstance(N, types.Integer):
            raise TypingError('Second argument N must be None or an integer')

    def np_vander_impl(x, N=None, increasing=False):
        if N is None:
            N = len(x)

        _check_vander_params(x, N)

        # allocate output matrix using dtype determined in closure
        out = np.empty((len(x), int(N)), dtype=dtype)

        _np_vander(x, N, increasing, out)
        return out

    def np_vander_seq_impl(x, N=None, increasing=False):
        if N is None:
            N = len(x)

        x_arr = np.array(x)
        _check_vander_params(x_arr, N)

        # allocate output matrix using dtype inferred when x_arr was created
        out = np.empty((len(x), int(N)), dtype=x_arr.dtype)

        _np_vander(x_arr, N, increasing, out)
        return out

    if isinstance(x, types.Array):
        x_dt = as_dtype(x.dtype)
        dtype = np.promote_types(x_dt, int)  # replicate numpy behaviour w.r.t. type promotion
        return np_vander_impl
    elif isinstance(x, (types.Tuple, types.Sequence)):
        return np_vander_seq_impl

@overload(np.roll)
def np_roll(a, shift):

    if not isinstance(shift, (types.Integer, types.Boolean)):
        raise TypingError('shift must be an integer')

    def np_roll_impl(a, shift):
        arr = np.asarray(a)
        out = np.empty(arr.shape, dtype=arr.dtype)
        # empty_like might result in different contiguity vs NumPy

        arr_flat = arr.flat
        for i in range(arr.size):
            idx = (i + shift) % arr.size
            out.flat[idx] = arr_flat[i]

        return out

    if isinstance(a, (types.Number, types.Boolean)):
        return lambda a, shift: np.asarray(a)
    else:
        return np_roll_impl

#----------------------------------------------------------------------------
# Mathematical functions

LIKELY_IN_CACHE_SIZE = 8

@register_jitable
def binary_search_with_guess(key, arr, length, guess):
    # NOTE: Do not refactor... see note in np_interp function impl below
    # this is a facsimile of binary_search_with_guess prior to 1.15:
    # https://github.com/numpy/numpy/blob/maintenance/1.15.x/numpy/core/src/multiarray/compiled_base.c
    # Permanent reference:
    # https://github.com/numpy/numpy/blob/3430d78c01a3b9a19adad75f1acb5ae18286da73/numpy/core/src/multiarray/compiled_base.c#L447
    imin = 0
    imax = length

    # Handle keys outside of the arr range first
    if key > arr[length - 1]:
        return length
    elif key < arr[0]:
        return -1

    # If len <= 4 use linear search.
    # From above we know key >= arr[0] when we start.
    if length <= 4:
        i = 1
        while i < length and key >= arr[i]:
            i += 1
        return i - 1

    if guess > length - 3:
        guess = length - 3

    if guess < 1:
        guess = 1

    # check most likely values: guess - 1, guess, guess + 1
    if key < arr[guess]:
        if key < arr[guess - 1]:
            imax = guess - 1

            # last attempt to restrict search to items in cache
            if guess > LIKELY_IN_CACHE_SIZE and \
                    key >= arr[guess - LIKELY_IN_CACHE_SIZE]:
                imin = guess - LIKELY_IN_CACHE_SIZE
        else:
            # key >= arr[guess - 1]
            return guess - 1
    else:
        # key >= arr[guess]
        if key < arr[guess + 1]:
            return guess
        else:
            # key >= arr[guess + 1]
            if key < arr[guess + 2]:
                return guess + 1
            else:
                # key >= arr[guess + 2]
                imin = guess + 2
                # last attempt to restrict search to items in cache
                if (guess < (length - LIKELY_IN_CACHE_SIZE - 1)) and \
                        (key < arr[guess + LIKELY_IN_CACHE_SIZE]):
                    imax = guess + LIKELY_IN_CACHE_SIZE

    # finally, find index by bisection
    while imin < imax:
        imid = imin + ((imax - imin) >> 1)
        if key >= arr[imid]:
            imin = imid + 1
        else:
            imax = imid

    return imin - 1

@register_jitable
def np_interp_impl_complex_fp_inner(x, xp, fp, dtype):
    # NOTE: Do not refactor... see note in np_interp function impl below
    # this is a facsimile of arr_interp_complex prior to 1.16:
    # https://github.com/numpy/numpy/blob/maintenance/1.15.x/numpy/core/src/multiarray/compiled_base.c
    # Permanent reference:
    # https://github.com/numpy/numpy/blob/3430d78c01a3b9a19adad75f1acb5ae18286da73/numpy/core/src/multiarray/compiled_base.c#L683
    dz = np.asarray(x)
    dx = np.asarray(xp)
    dy = np.asarray(fp)

    if len(dx) == 0:
        raise ValueError('array of sample points is empty')

    if len(dx) != len(dy):
        raise ValueError('fp and xp are not of the same size.')

    if dx.size == 1:
        return np.full(dz.shape, fill_value=dy[0], dtype=dtype)

    dres = np.empty(dz.shape, dtype=dtype)

    lenx = dz.size
    lenxp = len(dx)
    lval = dy[0]
    rval = dy[lenxp - 1]

    if lenxp == 1:
        xp_val = dx[0]
        fp_val = dy[0]

        for i in range(lenx):
            x_val = dz.flat[i]
            if x_val < xp_val:
                dres.flat[i] = lval
            elif x_val > xp_val:
                dres.flat[i] = rval
            else:
                dres.flat[i] = fp_val

    else:
        j = 0

        # only pre-calculate slopes if there are relatively few of them.
        if lenxp <= lenx:
            slopes = np.empty((lenxp - 1), dtype=dtype)
        else:
            slopes = np.empty(0, dtype=dtype)

        if slopes.size:
            for i in range(lenxp - 1):
                inv_dx = 1 / (dx[i + 1] - dx[i])
                real = (dy[i + 1].real - dy[i].real) * inv_dx
                imag = (dy[i + 1].imag - dy[i].imag) * inv_dx
                slopes[i] = real + 1j * imag

        for i in range(lenx):
            x_val = dz.flat[i]

            if np.isnan(x_val):
                real = x_val
                imag = 0.0
                dres.flat[i] = real + 1j * imag
                continue

            j = binary_search_with_guess(x_val, dx, lenxp, j)

            if j == -1:
                dres.flat[i] = lval
            elif j == lenxp:
                dres.flat[i] = rval
            elif j == lenxp - 1:
                dres.flat[i] = dy[j]
            else:
                if slopes.size:
                    slope = slopes[j]
                else:
                    inv_dx = 1 / (dx[j + 1] - dx[j])
                    real = (dy[j + 1].real - dy[j].real) * inv_dx
                    imag = (dy[j + 1].imag - dy[j].imag) * inv_dx
                    slope = real + 1j * imag

                real = slope.real * (x_val - dx[j]) + dy[j].real
                imag = slope.imag * (x_val - dx[j]) + dy[j].imag
                dres.flat[i] = real + 1j * imag

                # NOTE: there's a change in master which is not
                # in any released version of 1.16.x yet... as
                # per the real value implementation, but
                # interpolate real and imaginary parts
                # independently; this will need to be added in
                # due course

    return dres

@register_jitable
def np_interp_impl_complex_fp_inner_116(x, xp, fp, dtype):
    # NOTE: Do not refactor... see note in np_interp function impl below
    # this is a facsimile of arr_interp_complex post 1.16:
    # https://github.com/numpy/numpy/blob/maintenance/1.16.x/numpy/core/src/multiarray/compiled_base.c
    # Permanent reference:
    # https://github.com/numpy/numpy/blob/971e2e89d08deeae0139d3011d15646fdac13c92/numpy/core/src/multiarray/compiled_base.c#L628
    dz = np.asarray(x)
    dx = np.asarray(xp)
    dy = np.asarray(fp)

    if len(dx) == 0:
        raise ValueError('array of sample points is empty')

    if len(dx) != len(dy):
        raise ValueError('fp and xp are not of the same size.')

    if dx.size == 1:
        return np.full(dz.shape, fill_value=dy[0], dtype=dtype)

    dres = np.empty(dz.shape, dtype=dtype)

    lenx = dz.size
    lenxp = len(dx)
    lval = dy[0]
    rval = dy[lenxp - 1]

    if lenxp == 1:
        xp_val = dx[0]
        fp_val = dy[0]

        for i in range(lenx):
            x_val = dz.flat[i]
            if x_val < xp_val:
                dres.flat[i] = lval
            elif x_val > xp_val:
                dres.flat[i] = rval
            else:
                dres.flat[i] = fp_val

    else:
        j = 0

        # only pre-calculate slopes if there are relatively few of them.
        if lenxp <= lenx:
            slopes = np.empty((lenxp - 1), dtype=dtype)
        else:
            slopes = np.empty(0, dtype=dtype)

        if slopes.size:
            for i in range(lenxp - 1):
                inv_dx = 1 / (dx[i + 1] - dx[i])
                real = (dy[i + 1].real - dy[i].real) * inv_dx
                imag = (dy[i + 1].imag - dy[i].imag) * inv_dx
                slopes[i] = real + 1j * imag

        for i in range(lenx):
            x_val = dz.flat[i]

            if np.isnan(x_val):
                real = x_val
                imag = 0.0
                dres.flat[i] = real + 1j * imag
                continue

            j = binary_search_with_guess(x_val, dx, lenxp, j)

            if j == -1:
                dres.flat[i] = lval
            elif j == lenxp:
                dres.flat[i] = rval
            elif j == lenxp - 1:
                dres.flat[i] = dy[j]
            elif dx[j] == x_val:
                # Avoid potential non-finite interpolation
                dres.flat[i] = dy[j]
            else:
                if slopes.size:
                    slope = slopes[j]
                else:
                    inv_dx = 1 / (dx[j + 1] - dx[j])
                    real = (dy[j + 1].real - dy[j].real) * inv_dx
                    imag = (dy[j + 1].imag - dy[j].imag) * inv_dx
                    slope = real + 1j * imag

                real = slope.real * (x_val - dx[j]) + dy[j].real
                imag = slope.imag * (x_val - dx[j]) + dy[j].imag
                dres.flat[i] = real + 1j * imag

                # NOTE: there's a change in master which is not
                # in any released version of 1.16.x yet... as
                # per the real value implementation, but
                # interpolate real and imaginary parts
                # independently; this will need to be added in
                # due course

    return dres

@register_jitable
def np_interp_impl_inner(x, xp, fp, dtype):
    # NOTE: Do not refactor... see note in np_interp function impl below
    # this is a facsimile of arr_interp prior to 1.16:
    # https://github.com/numpy/numpy/blob/maintenance/1.15.x/numpy/core/src/multiarray/compiled_base.c
    # Permanent reference:
    # https://github.com/numpy/numpy/blob/3430d78c01a3b9a19adad75f1acb5ae18286da73/numpy/core/src/multiarray/compiled_base.c#L532
    dz = np.asarray(x)
    dx = np.asarray(xp)
    dy = np.asarray(fp)

    if len(dx) == 0:
        raise ValueError('array of sample points is empty')

    if len(dx) != len(dy):
        raise ValueError('fp and xp are not of the same size.')

    if dx.size == 1:
        return np.full(dz.shape, fill_value=dy[0], dtype=dtype)

    dres = np.empty(dz.shape, dtype=dtype)

    lenx = dz.size
    lenxp = len(dx)
    lval = dy[0]
    rval = dy[lenxp - 1]

    if lenxp == 1:
        xp_val = dx[0]
        fp_val = dy[0]

        for i in range(lenx):
            x_val = dz.flat[i]
            if x_val < xp_val:
                dres.flat[i] = lval
            elif x_val > xp_val:
                dres.flat[i] = rval
            else:
                dres.flat[i] = fp_val

    else:
        j = 0

        # only pre-calculate slopes if there are relatively few of them.
        if lenxp <= lenx:
            slopes = (dy[1:] - dy[:-1]) / (dx[1:] - dx[:-1])
        else:
            slopes = np.empty(0, dtype=dtype)

        for i in range(lenx):
            x_val = dz.flat[i]

            if np.isnan(x_val):
                dres.flat[i] = x_val
                continue

            j = binary_search_with_guess(x_val, dx, lenxp, j)

            if j == -1:
                dres.flat[i] = lval
            elif j == lenxp:
                dres.flat[i] = rval
            elif j == lenxp - 1:
                dres.flat[i] = dy[j]
            else:
                if slopes.size:
                    slope = slopes[j]
                else:
                    slope = (dy[j + 1] - dy[j]) / (dx[j + 1] - dx[j])

                dres.flat[i] = slope * (x_val - dx[j]) + dy[j]

                # NOTE: this is in master but not in any released
                # version of 1.16.x yet...
                #
                # If we get nan in one direction, try the other
                # if np.isnan(dres.flat[i]):
                #     dres.flat[i] = slope * (x_val - dx[j + 1]) + dy[j + 1]
                #
                #     if np.isnan(dres.flat[i]) and dy[j] == dy[j + 1]:
                #         dres.flat[i] = dy[j]

    return dres

@register_jitable
def np_interp_impl_inner_116(x, xp, fp, dtype):
    # NOTE: Do not refactor... see note in np_interp function impl below
    # this is a facsimile of arr_interp post 1.16:
    # https://github.com/numpy/numpy/blob/maintenance/1.16.x/numpy/core/src/multiarray/compiled_base.c
    # Permanent reference:
    # https://github.com/numpy/numpy/blob/971e2e89d08deeae0139d3011d15646fdac13c92/numpy/core/src/multiarray/compiled_base.c#L473
    dz = np.asarray(x)
    dx = np.asarray(xp)
    dy = np.asarray(fp)

    if len(dx) == 0:
        raise ValueError('array of sample points is empty')

    if len(dx) != len(dy):
        raise ValueError('fp and xp are not of the same size.')

    if dx.size == 1:
        return np.full(dz.shape, fill_value=dy[0], dtype=dtype)

    dres = np.empty(dz.shape, dtype=dtype)

    lenx = dz.size
    lenxp = len(dx)
    lval = dy[0]
    rval = dy[lenxp - 1]

    if lenxp == 1:
        xp_val = dx[0]
        fp_val = dy[0]

        for i in range(lenx):
            x_val = dz.flat[i]
            if x_val < xp_val:
                dres.flat[i] = lval
            elif x_val > xp_val:
                dres.flat[i] = rval
            else:
                dres.flat[i] = fp_val

    else:
        j = 0

        # only pre-calculate slopes if there are relatively few of them.
        if lenxp <= lenx:
            slopes = (dy[1:] - dy[:-1]) / (dx[1:] - dx[:-1])
        else:
            slopes = np.empty(0, dtype=dtype)

        for i in range(lenx):
            x_val = dz.flat[i]

            if np.isnan(x_val):
                dres.flat[i] = x_val
                continue

            j = binary_search_with_guess(x_val, dx, lenxp, j)

            if j == -1:
                dres.flat[i] = lval
            elif j == lenxp:
                dres.flat[i] = rval
            elif j == lenxp - 1:
                dres.flat[i] = dy[j]
            elif dx[j] == x_val:
                # Avoid potential non-finite interpolation
                dres.flat[i] = dy[j]
            else:
                if slopes.size:
                    slope = slopes[j]
                else:
                    slope = (dy[j + 1] - dy[j]) / (dx[j + 1] - dx[j])

                dres.flat[i] = slope * (x_val - dx[j]) + dy[j]

                # NOTE: this is in master but not in any released
                # version of 1.16.x yet...
                #
                # If we get nan in one direction, try the other
                # if np.isnan(dres.flat[i]):
                #     dres.flat[i] = slope * (x_val - dx[j + 1]) + dy[j + 1]
                #
                #     if np.isnan(dres.flat[i]) and dy[j] == dy[j + 1]:
                #         dres.flat[i] = dy[j]

    return dres

if numpy_version >= (1, 10):
    # replicate behaviour change of 1.10+
    @overload(np.interp)
    def np_interp(x, xp, fp):
        # NOTE: there is considerable duplication present in the functions:
        # np_interp_impl_complex_fp_inner_116
        # np_interp_impl_complex_fp_inner
        # np_interp_impl_inner_116
        # np_interp_impl_inner
        #
        # This is because:
        # 1. Replicating basic interp is relatively simple, however matching the
        #    behaviour of NumPy for edge cases is really quite hard, after a
        #    couple of attempts trying to avoid translation of the C source it
        #    was deemed unavoidable.
        # 2. Due to 1. it is much easier to keep track of changes if the Numba
        #    source reflects the NumPy C source, so the duplication is kept.
        # 3. There are significant changes that happened in the NumPy 1.16
        #    release series, hence functions with `np116` appended, they behave
        #    slightly differently!

        if hasattr(xp, 'ndim') and xp.ndim > 1:
            raise TypingError('xp must be 1D')
        if hasattr(fp, 'ndim') and fp.ndim > 1:
            raise TypingError('fp must be 1D')

        complex_dtype_msg = (
            "Cannot cast array data from complex dtype to float64 dtype"
        )

        xp_dt = determine_dtype(xp)
        if np.issubdtype(xp_dt, np.complexfloating):
            raise TypingError(complex_dtype_msg)

        if numpy_version < (1, 12):
            fp_dt = determine_dtype(fp)
            if np.issubdtype(fp_dt, np.complexfloating):
                raise TypingError(complex_dtype_msg)

        if numpy_version >= (1, 16):
            impl = np_interp_impl_inner_116
            impl_complex = np_interp_impl_complex_fp_inner_116
        else:
            impl = np_interp_impl_inner
            impl_complex = np_interp_impl_complex_fp_inner

        fp_dt = determine_dtype(fp)
        dtype = np.result_type(fp_dt, np.float64)

        if np.issubdtype(dtype, np.complexfloating):
            inner = impl_complex
        else:
            inner = impl

        def np_interp_impl(x, xp, fp):
            return inner(x, xp, fp, dtype)

        def np_interp_scalar_impl(x, xp, fp):
            return inner(x, xp, fp, dtype).flat[0]

        if isinstance(x, types.Number):
            if isinstance(x, types.Complex):
                raise TypingError(complex_dtype_msg)
            return np_interp_scalar_impl

        return np_interp_impl

#----------------------------------------------------------------------------
# Statistics

@register_jitable
def row_wise_average(a):
    assert a.ndim == 2

    m, n = a.shape
    out = np.empty((m, 1), dtype=a.dtype)

    for i in range(m):
        out[i, 0] = np.sum(a[i, :]) / n

    return out

@register_jitable
def np_cov_impl_inner(X, bias, ddof):

    # determine degrees of freedom
    if ddof is None:
        if bias:
            ddof = 0
        else:
            ddof = 1

    # determine the normalization factor
    fact = X.shape[1] - ddof

    # numpy warns if less than 0 and floors at 0
    fact = max(fact, 0.0)

    # de-mean
    X -= row_wise_average(X)

    # calculate result - requires blas
    c = np.dot(X, np.conj(X.T))
    c *= np.true_divide(1, fact)
    return c

def _prepare_cov_input_inner():
    pass

@overload(_prepare_cov_input_inner)
def _prepare_cov_input_impl(m, y, rowvar, dtype):
    if y in (None, types.none):
        def _prepare_cov_input_inner(m, y, rowvar, dtype):
            m_arr = np.atleast_2d(_asarray(m))

            if not rowvar:
                m_arr = m_arr.T

            return m_arr
    else:
        def _prepare_cov_input_inner(m, y, rowvar, dtype):
            m_arr = np.atleast_2d(_asarray(m))
            y_arr = np.atleast_2d(_asarray(y))

            # transpose if asked to and not a (1, n) vector - this looks
            # wrong as you might end up transposing one and not the other,
            # but it's what numpy does
            if not rowvar:
                if m_arr.shape[0] != 1:
                    m_arr = m_arr.T
                if y_arr.shape[0] != 1:
                    y_arr = y_arr.T

            m_rows, m_cols = m_arr.shape
            y_rows, y_cols = y_arr.shape

            if m_cols != y_cols:
                raise ValueError("m and y have incompatible dimensions")

            # allocate and fill output array
            out = np.empty((m_rows + y_rows, m_cols), dtype=dtype)
            out[:m_rows, :] = m_arr
            out[-y_rows:, :] = y_arr

            return out

    return _prepare_cov_input_inner

@register_jitable
def _handle_m_dim_change(m):
    if m.ndim == 2 and m.shape[0] == 1:
        msg = ("2D array containing a single row is unsupported due to "
               "ambiguity in type inference. To use numpy.cov in this case "
               "simply pass the row as a 1D array, i.e. m[0].")
        raise RuntimeError(msg)

_handle_m_dim_nop = register_jitable(lambda x: x)

def determine_dtype(array_like):
    array_like_dt = np.float64
    if isinstance(array_like, types.Array):
        array_like_dt = as_dtype(array_like.dtype)
    elif isinstance(array_like, (types.Number, types.Boolean)):
        array_like_dt = as_dtype(array_like)
    elif isinstance(array_like, (types.UniTuple, types.Tuple)):
        coltypes = set()
        for val in array_like:
            if hasattr(val, 'count'):
                [coltypes.add(v) for v in val]
            else:
                coltypes.add(val)
        if len(coltypes) > 1:
            array_like_dt = np.promote_types(*[as_dtype(ty) for ty in coltypes])
        elif len(coltypes) == 1:
            array_like_dt = as_dtype(coltypes.pop())

    return array_like_dt

def check_dimensions(array_like, name):
    if isinstance(array_like, types.Array):
        if array_like.ndim > 2:
            raise TypeError("{0} has more than 2 dimensions".format(name))
    elif isinstance(array_like, types.Sequence):
        if isinstance(array_like.key[0], types.Sequence):
            if isinstance(array_like.key[0].key[0], types.Sequence):
                raise TypeError("{0} has more than 2 dimensions".format(name))

@register_jitable
def _handle_ddof(ddof):
    if not np.isfinite(ddof):
        raise ValueError('Cannot convert non-finite ddof to integer')
    if ddof - int(ddof) != 0:
        raise ValueError('ddof must be integral value')

_handle_ddof_nop = register_jitable(lambda x: x)

@register_jitable
def _prepare_cov_input(m, y, rowvar, dtype, ddof, _DDOF_HANDLER, _M_DIM_HANDLER):
    _M_DIM_HANDLER(m)
    _DDOF_HANDLER(ddof)
    return _prepare_cov_input_inner(m, y, rowvar, dtype)

def scalar_result_expected(mandatory_input, optional_input):
    opt_is_none = optional_input in (None, types.none)

    if isinstance(mandatory_input, types.Array) and mandatory_input.ndim == 1:
        return opt_is_none

    if isinstance(mandatory_input, types.BaseTuple):
        if all(isinstance(x, (types.Number, types.Boolean)) for x in mandatory_input.types):
            return opt_is_none
        else:
            if len(mandatory_input.types) == 1 and isinstance(mandatory_input.types[0], types.BaseTuple):
                return opt_is_none

    if isinstance(mandatory_input, (types.Number, types.Boolean)):
        return opt_is_none

    if isinstance(mandatory_input, types.Sequence):
        if not isinstance(mandatory_input.key[0], types.Sequence) and opt_is_none:
            return True

    return False

@register_jitable
def _clip_corr(x):
    return np.where(np.fabs(x) > 1, np.sign(x), x)

@register_jitable
def _clip_complex(x):
    real = _clip_corr(x.real)
    imag = _clip_corr(x.imag)
    return real + 1j * imag

if numpy_version >= (1, 10):  # replicate behaviour post numpy 1.10 bugfix release
    @overload(np.cov)
    def np_cov(m, y=None, rowvar=True, bias=False, ddof=None):

        # reject problem if m and / or y are more than 2D
        check_dimensions(m, 'm')
        check_dimensions(y, 'y')

        # reject problem if ddof invalid (either upfront if type is
        # obviously invalid, or later if value found to be non-integral)
        if ddof in (None, types.none):
            _DDOF_HANDLER = _handle_ddof_nop
        else:
            if isinstance(ddof, (types.Integer, types.Boolean)):
                _DDOF_HANDLER = _handle_ddof_nop
            elif isinstance(ddof, types.Float):
                _DDOF_HANDLER = _handle_ddof
            else:
                raise TypingError('ddof must be a real numerical scalar type')

        # special case for 2D array input with 1 row of data - select
        # handler function which we'll call later when we have access
        # to the shape of the input array
        _M_DIM_HANDLER = _handle_m_dim_nop
        if isinstance(m, types.Array):
            _M_DIM_HANDLER = _handle_m_dim_change

        # infer result dtype
        m_dt = determine_dtype(m)
        y_dt = determine_dtype(y)
        dtype = np.result_type(m_dt, y_dt, np.float64)

        def np_cov_impl(m, y=None, rowvar=True, bias=False, ddof=None):
            X = _prepare_cov_input(m, y, rowvar, dtype, ddof, _DDOF_HANDLER, _M_DIM_HANDLER).astype(dtype)

            if np.any(np.array(X.shape) == 0):
                return np.full((X.shape[0], X.shape[0]), fill_value=np.nan, dtype=dtype)
            else:
                return np_cov_impl_inner(X, bias, ddof)

        def np_cov_impl_single_variable(m, y=None, rowvar=True, bias=False, ddof=None):
            X = _prepare_cov_input(m, y, rowvar, ddof, dtype, _DDOF_HANDLER, _M_DIM_HANDLER).astype(dtype)

            if np.any(np.array(X.shape) == 0):
                variance = np.nan
            else:
                variance = np_cov_impl_inner(X, bias, ddof).flat[0]

            return np.array(variance)

        if scalar_result_expected(m, y):
            return np_cov_impl_single_variable
        else:
            return np_cov_impl

    @overload(np.corrcoef)
    def np_corrcoef(x, y=None, rowvar=True):

        x_dt = determine_dtype(x)
        y_dt = determine_dtype(y)
        dtype = np.result_type(x_dt, y_dt, np.float64)

        if dtype == np.complex:
            clip_fn = _clip_complex
        else:
            clip_fn = _clip_corr

        def np_corrcoef_impl(x, y=None, rowvar=True):
            c = np.cov(x, y, rowvar)
            d = np.diag(c)
            stddev = np.sqrt(d.real)

            for i in range(c.shape[0]):
                c[i, :] /= stddev
                c[:, i] /= stddev

            return clip_fn(c)

        def np_corrcoef_impl_single_variable(x, y=None, rowvar=True):
            c = np.cov(x, y, rowvar)
            return c / c

        if scalar_result_expected(x, y):
            return np_corrcoef_impl_single_variable
        else:
            return np_corrcoef_impl

#----------------------------------------------------------------------------
# Element-wise computations

@register_jitable
def _fill_diagonal_params(a, wrap):
    if a.ndim == 2:
        m = a.shape[0]
        n = a.shape[1]
        step = 1 + n
        if wrap:
            end = n * m
        else:
            end = n * min(m, n)
    else:
        shape = np.array(a.shape)

        if not np.all(np.diff(shape) == 0):
            raise ValueError("All dimensions of input must be of equal length")

        step = 1 + (np.cumprod(shape[:-1])).sum()
        end = shape.prod()

    return end, step

@register_jitable
def _fill_diagonal_scalar(a, val, wrap):
    end, step = _fill_diagonal_params(a, wrap)

    for i in range(0, end, step):
        a.flat[i] = val

@register_jitable
def _fill_diagonal(a, val, wrap):
    end, step = _fill_diagonal_params(a, wrap)
    ctr = 0
    v_len = len(val)

    for i in range(0, end, step):
        a.flat[i] = val[ctr]
        ctr += 1
        ctr = ctr % v_len

@register_jitable
def _check_val_int(a, val):
    iinfo = np.iinfo(a.dtype)
    v_min = iinfo.min
    v_max = iinfo.max

    # check finite values are within bounds
    if np.any(~np.isfinite(val)) or np.any(val < v_min) or np.any(val > v_max):
        raise ValueError('Unable to safely conform val to a.dtype')

@register_jitable
def _check_val_float(a, val):
    finfo = np.finfo(a.dtype)
    v_min = finfo.min
    v_max = finfo.max

    # check finite values are within bounds
    finite_vals = val[np.isfinite(val)]
    if np.any(finite_vals < v_min) or np.any(finite_vals > v_max):
        raise ValueError('Unable to safely conform val to a.dtype')

# no check performed, needed for pathway where no check is required
_check_nop = register_jitable(lambda x, y: x)

def _asarray(x):
    pass

@overload(_asarray)
def _asarray_impl(x):
    if isinstance(x, types.Array):
        return lambda x: x
    elif isinstance(x, (types.Sequence, types.Tuple)):
        return lambda x: np.array(x)
    elif isinstance(x, (types.Number, types.Boolean)):
        ty = as_dtype(x)
        return lambda x: np.array([x], dtype=ty)

@overload(np.fill_diagonal)
def np_fill_diagonal(a, val, wrap=False):

    if a.ndim > 1:
        # the following can be simplified after #3088; until then, employ
        # a basic mechanism for catching cases where val is of a type/value
        # which cannot safely be cast to a.dtype
        if isinstance(a.dtype, types.Integer):
            checker = _check_val_int
        elif isinstance(a.dtype, types.Float):
            checker = _check_val_float
        else:
            checker = _check_nop

        def scalar_impl(a, val, wrap=False):
            tmpval = _asarray(val).flatten()
            checker(a, tmpval)
            _fill_diagonal_scalar(a, val, wrap)

        def non_scalar_impl(a, val, wrap=False):
            tmpval = _asarray(val).flatten()
            checker(a, tmpval)
            _fill_diagonal(a, tmpval, wrap)

        if isinstance(val, (types.Float, types.Integer, types.Boolean)):
            return scalar_impl
        elif isinstance(val, (types.Tuple, types.Sequence, types.Array)):
            return non_scalar_impl
    else:
        msg = "The first argument must be at least 2-D (found %s-D)" % a.ndim
        raise TypingError(msg)

def _np_round_intrinsic(tp):
    # np.round() always rounds half to even
    return "llvm.rint.f%d" % (tp.bitwidth,)

def _np_round_float(context, builder, tp, val):
    llty = context.get_value_type(tp)
    module = builder.module
    fnty = lc.Type.function(llty, [llty])
    fn = module.get_or_insert_function(fnty, name=_np_round_intrinsic(tp))
    return builder.call(fn, (val,))

@lower_builtin(np.round, types.Float)
def scalar_round_unary(context, builder, sig, args):
    res =  _np_round_float(context, builder, sig.args[0], args[0])
    return impl_ret_untracked(context, builder, sig.return_type, res)

@lower_builtin(np.round, types.Integer)
def scalar_round_unary(context, builder, sig, args):
    res = args[0]
    return impl_ret_untracked(context, builder, sig.return_type, res)

@lower_builtin(np.round, types.Complex)
def scalar_round_unary_complex(context, builder, sig, args):
    fltty = sig.args[0].underlying_float
    z = context.make_complex(builder, sig.args[0], args[0])
    z.real = _np_round_float(context, builder, fltty, z.real)
    z.imag = _np_round_float(context, builder, fltty, z.imag)
    res = z._getvalue()
    return impl_ret_untracked(context, builder, sig.return_type, res)

@lower_builtin(np.round, types.Float, types.Integer)
@lower_builtin(np.round, types.Integer, types.Integer)
def scalar_round_binary_float(context, builder, sig, args):
    def round_ndigits(x, ndigits):
        if math.isinf(x) or math.isnan(x):
            return x

        # NOTE: this is CPython's algorithm, but perhaps this is overkill
        # when emulating Numpy's behaviour.
        if ndigits >= 0:
            if ndigits > 22:
                # pow1 and pow2 are each safe from overflow, but
                # pow1*pow2 ~= pow(10.0, ndigits) might overflow.
                pow1 = 10.0 ** (ndigits - 22)
                pow2 = 1e22
            else:
                pow1 = 10.0 ** ndigits
                pow2 = 1.0
            y = (x * pow1) * pow2
            if math.isinf(y):
                return x
            return (np.round(y) / pow2) / pow1

        else:
            pow1 = 10.0 ** (-ndigits)
            y = x / pow1
            return np.round(y) * pow1

    res = context.compile_internal(builder, round_ndigits, sig, args)
    return impl_ret_untracked(context, builder, sig.return_type, res)

@lower_builtin(np.round, types.Complex, types.Integer)
def scalar_round_binary_complex(context, builder, sig, args):
    def round_ndigits(z, ndigits):
        return complex(np.round(z.real, ndigits),
                       np.round(z.imag, ndigits))

    res = context.compile_internal(builder, round_ndigits, sig, args)
    return impl_ret_untracked(context, builder, sig.return_type, res)


@lower_builtin(np.round, types.Array, types.Integer,
           types.Array)
def array_round(context, builder, sig, args):
    def array_round_impl(arr, decimals, out):
        if arr.shape != out.shape:
            raise ValueError("invalid output shape")
        for index, val in np.ndenumerate(arr):
            out[index] = np.round(val, decimals)
        return out

    res = context.compile_internal(builder, array_round_impl, sig, args)
    return impl_ret_new_ref(context, builder, sig.return_type, res)


@lower_builtin(np.sinc, types.Array)
def array_sinc(context, builder, sig, args):
    def array_sinc_impl(arr):
        out = np.zeros_like(arr)
        for index, val in np.ndenumerate(arr):
            out[index] = np.sinc(val)
        return out
    res = context.compile_internal(builder, array_sinc_impl, sig, args)
    return impl_ret_new_ref(context, builder, sig.return_type, res)

@lower_builtin(np.sinc, types.Number)
def scalar_sinc(context, builder, sig, args):
    scalar_dtype = sig.return_type
    def scalar_sinc_impl(val):
        if val == 0.e0: # to match np impl
            val = 1e-20
        val *= np.pi # np sinc is the normalised variant
        return np.sin(val)/val
    res = context.compile_internal(builder, scalar_sinc_impl, sig, args,
                                   locals=dict(c=scalar_dtype))
    return impl_ret_untracked(context, builder, sig.return_type, res)


@lower_builtin(np.angle, types.Number)
@lower_builtin(np.angle, types.Number, types.Boolean)
def scalar_angle_kwarg(context, builder, sig, args):
    deg_mult = sig.return_type(180 / np.pi)
    def scalar_angle_impl(val, deg):
        if deg:
            return np.arctan2(val.imag, val.real) * deg_mult
        else:
            return np.arctan2(val.imag, val.real)

    if len(args) == 1:
        args = args + (cgutils.false_bit,)
        sig = signature(sig.return_type, *(sig.args + (types.boolean,)))
    res = context.compile_internal(builder, scalar_angle_impl,
                                   sig, args)
    return impl_ret_untracked(context, builder, sig.return_type, res)

@lower_builtin(np.angle, types.Array)
@lower_builtin(np.angle, types.Array, types.Boolean)
def array_angle_kwarg(context, builder, sig, args):
    arg = sig.args[0]
    ret_dtype = sig.return_type.dtype

    def array_angle_impl(arr, deg):
        out = np.zeros_like(arr, dtype=ret_dtype)
        for index, val in np.ndenumerate(arr):
            out[index] = np.angle(val, deg)
        return out

    if len(args) == 1:
        args = args + (cgutils.false_bit,)
        sig = signature(sig.return_type, *(sig.args + (types.boolean,)))

    res = context.compile_internal(builder, array_angle_impl, sig, args)
    return impl_ret_new_ref(context, builder, sig.return_type, res)


@lower_builtin(np.nonzero, types.Array)
@lower_builtin("array.nonzero", types.Array)
@lower_builtin(np.where, types.Array)
def array_nonzero(context, builder, sig, args):
    aryty = sig.args[0]
    # Return type is a N-tuple of 1D C-contiguous arrays
    retty = sig.return_type
    outaryty = retty.dtype
    ndim = aryty.ndim
    nouts = retty.count

    ary = make_array(aryty)(context, builder, args[0])
    shape = cgutils.unpack_tuple(builder, ary.shape)
    strides = cgutils.unpack_tuple(builder, ary.strides)
    data = ary.data
    layout = aryty.layout

    # First count the number of non-zero elements
    zero = context.get_constant(types.intp, 0)
    one = context.get_constant(types.intp, 1)
    count = cgutils.alloca_once_value(builder, zero)
    with cgutils.loop_nest(builder, shape, zero.type) as indices:
        ptr = cgutils.get_item_pointer2(builder, data, shape, strides,
                                        layout, indices)
        val = load_item(context, builder, aryty, ptr)
        nz = context.is_true(builder, aryty.dtype, val)
        with builder.if_then(nz):
            builder.store(builder.add(builder.load(count), one), count)

    # Then allocate output arrays of the right size
    out_shape = (builder.load(count),)
    outs = [_empty_nd_impl(context, builder, outaryty, out_shape)._getvalue()
            for i in range(nouts)]
    outarys = [make_array(outaryty)(context, builder, out) for out in outs]
    out_datas = [out.data for out in outarys]

    # And fill them up
    index = cgutils.alloca_once_value(builder, zero)
    with cgutils.loop_nest(builder, shape, zero.type) as indices:
        ptr = cgutils.get_item_pointer2(builder, data, shape, strides,
                                        layout, indices)
        val = load_item(context, builder, aryty, ptr)
        nz = context.is_true(builder, aryty.dtype, val)
        with builder.if_then(nz):
            # Store element indices in output arrays
            if not indices:
                # For a 0-d array, store 0 in the unique output array
                indices = (zero,)
            cur = builder.load(index)
            for i in range(nouts):
                ptr = cgutils.get_item_pointer2(builder, out_datas[i],
                                                out_shape, (),
                                                'C', [cur])
                store_item(context, builder, outaryty, indices[i], ptr)
            builder.store(builder.add(cur, one), index)

    tup = context.make_tuple(builder, sig.return_type, outs)
    return impl_ret_new_ref(context, builder, sig.return_type, tup)


def array_where(context, builder, sig, args):
    """
    np.where(array, array, array)
    """
    layouts = set(a.layout for a in sig.args)

    npty = np.promote_types(as_dtype(sig.args[1].dtype),
                            as_dtype(sig.args[2].dtype))

    if layouts == set('C') or layouts == set('F'):
        # Faster implementation for C-contiguous arrays
        def where_impl(cond, x, y):
            shape = cond.shape
            if x.shape != shape or y.shape != shape:
                raise ValueError("all inputs should have the same shape")
            res = np.empty_like(x, dtype=npty)
            cf = cond.flat
            xf = x.flat
            yf = y.flat
            rf = res.flat
            for i in range(cond.size):
                rf[i] = xf[i] if cf[i] else yf[i]
            return res
    else:
        def where_impl(cond, x, y):
            shape = cond.shape
            if x.shape != shape or y.shape != shape:
                raise ValueError("all inputs should have the same shape")
            res = np.empty(cond.shape, dtype=npty)
            for idx, c in np.ndenumerate(cond):
                res[idx] = x[idx] if c else y[idx]
            return res

    res = context.compile_internal(builder, where_impl, sig, args)
    return impl_ret_untracked(context, builder, sig.return_type, res)


@register_jitable
def _where_x_y_scalar(cond, x, y, res):
    for idx, c in np.ndenumerate(cond):
        res[idx] = x if c else y
    return res


@register_jitable
def _where_x_scalar(cond, x, y, res):
    for idx, c in np.ndenumerate(cond):
        res[idx] = x if c else y[idx]
    return res


@register_jitable
def _where_y_scalar(cond, x, y, res):
    for idx, c in np.ndenumerate(cond):
        res[idx] = x[idx] if c else y
    return res


def _where_inner(context, builder, sig, args, impl):
    cond, x, y = sig.args

    x_dt = determine_dtype(x)
    y_dt = determine_dtype(y)
    npty = np.promote_types(x_dt, y_dt)

    if cond.layout == 'F':
        def where_impl(cond, x, y):
            res = np.asfortranarray(np.empty(cond.shape, dtype=npty))
            return impl(cond, x, y, res)
    else:
        def where_impl(cond, x, y):
            res = np.empty(cond.shape, dtype=npty)
            return impl(cond, x, y, res)

    res = context.compile_internal(builder, where_impl, sig, args)
    return impl_ret_untracked(context, builder, sig.return_type, res)


array_scalar_scalar_where = partial(_where_inner, impl=_where_x_y_scalar)
array_array_scalar_where = partial(_where_inner, impl=_where_y_scalar)
array_scalar_array_where = partial(_where_inner, impl=_where_x_scalar)


@lower_builtin(np.where, types.Any, types.Any, types.Any)
def any_where(context, builder, sig, args):
    cond, x, y = sig.args

    if isinstance(cond, types.Array):
        if isinstance(x, types.Array):
            if isinstance(y, types.Array):
                impl = array_where
            elif isinstance(y, (types.Number, types.Boolean)):
                impl = array_array_scalar_where
        elif isinstance(x, (types.Number, types.Boolean)):
            if isinstance(y, types.Array):
                impl = array_scalar_array_where
            elif isinstance(y, (types.Number, types.Boolean)):
                impl = array_scalar_scalar_where

        return impl(context, builder, sig, args)

    def scalar_where_impl(cond, x, y):
        """
        np.where(scalar, scalar, scalar): return a 0-dim array
        """
        scal = x if cond else y
        # This is the equivalent of np.full_like(scal, scal),
        # for compatibility with Numpy < 1.8
        arr = np.empty_like(scal)
        arr[()] = scal
        return arr

    res = context.compile_internal(builder, scalar_where_impl, sig, args)
    return impl_ret_new_ref(context, builder, sig.return_type, res)


@overload(np.real)
def np_real(a):
    def np_real_impl(a):
        return a.real

    return np_real_impl


@overload(np.imag)
def np_imag(a):
    def np_imag_impl(a):
        return a.imag

    return np_imag_impl


#----------------------------------------------------------------------------
# Misc functions

np_delete_handler_isslice = register_jitable(lambda x : x)
np_delete_handler_isarray = register_jitable(lambda x : np.asarray(x))

@overload(np.delete)
def np_delete(arr, obj):
    # Implementation based on numpy
    # https://github.com/numpy/numpy/blob/af66e487a57bfd4850f4306e3b85d1dac3c70412/numpy/lib/function_base.py#L4065-L4267

    if not isinstance(arr, (types.Array, types.Sequence)):
        raise TypingError("arr must be either an Array or a Sequence")

    if isinstance(obj, (types.Array, types.Sequence, types.SliceType)):
        if isinstance(obj, (types.SliceType)):
            handler = np_delete_handler_isslice
        else:
            if not isinstance(obj.dtype, types.Integer):
                raise TypingError('obj should be of Integer dtype')
            handler = np_delete_handler_isarray

        def np_delete_impl(arr, obj):
            arr = np.ravel(np.asarray(arr))
            N = arr.size

            keep = np.ones(N, dtype=np.bool_)
            obj = handler(obj)
            keep[obj] = False
            return arr[keep]
        return np_delete_impl

    else: # scalar value
        if not isinstance(obj, types.Integer):
            raise TypingError('obj should be of Integer dtype')

        def np_delete_scalar_impl(arr, obj):
            arr = np.ravel(np.asarray(arr))
            N = arr.size
            pos = obj

            if (pos < -N or pos >= N):
                raise IndexError('obj must be less than the len(arr)')
                # NumPy raises IndexError: index 'i' is out of
                # bounds for axis 'x' with size 'n'

            if (pos < 0):
                pos += N

            return np.concatenate((arr[:pos], arr[pos+1:]))
        return np_delete_scalar_impl


@overload(np.diff)
def np_diff_impl(a, n=1):
    if not isinstance(a, types.Array) or a.ndim == 0:
        return

    def diff_impl(a, n=1):
        if n == 0:
            return a.copy()
        if n < 0:
            raise ValueError("diff(): order must be non-negative")
        size = a.shape[-1]
        out_shape = a.shape[:-1] + (max(size - n, 0),)
        out = np.empty(out_shape, a.dtype)
        if out.size == 0:
            return out

        # np.diff() works on each last dimension subarray independently.
        # To make things easier, normalize input and output into 2d arrays
        a2 = a.reshape((-1, size))
        out2 = out.reshape((-1, out.shape[-1]))
        # A scratchpad for subarrays
        work = np.empty(size, a.dtype)

        for major in range(a2.shape[0]):
            # First iteration: diff a2 into work
            for i in range(size - 1):
                work[i] = a2[major, i + 1] - a2[major, i]
            # Other iterations: diff work into itself
            for niter in range(1, n):
                for i in range(size - niter - 1):
                    work[i] = work[i + 1] - work[i]
            # Copy final diff into out2
            out2[major] = work[:size - n]

        return out

    return diff_impl


def validate_1d_array_like(func_name, seq):
    if isinstance(seq, types.Array):
        if seq.ndim != 1:
            raise TypeError("{0}(): input should have dimension 1"
                            .format(func_name))
    elif not isinstance(seq, types.Sequence):
        raise TypeError("{0}(): input should be an array or sequence"
                        .format(func_name))


@overload(np.bincount)
def np_bincount(a, weights=None):
    validate_1d_array_like("bincount", a)
    if not isinstance(a.dtype, types.Integer):
        return

    if weights not in (None, types.none):
        validate_1d_array_like("bincount", weights)
        out_dtype = weights.dtype

        @register_jitable
        def validate_inputs(a, weights):
            if len(a) != len(weights):
                raise ValueError("bincount(): weights and list don't have the same length")

        @register_jitable
        def count_item(out, idx, val, weights):
            out[val] += weights[idx]

    else:
        out_dtype = types.intp

        @register_jitable
        def validate_inputs(a, weights):
            pass

        @register_jitable
        def count_item(out, idx, val, weights):
            out[val] += 1

    def bincount_impl(a, weights=None):
        validate_inputs(a, weights)
        n = len(a)

        a_max = a[0] if n > 0 else -1
        for i in range(1, n):
            if a[i] < 0:
                raise ValueError("bincount(): first argument must be non-negative")
            a_max = max(a_max, a[i])

        out = np.zeros(a_max + 1, out_dtype)
        for i in range(n):
            count_item(out, i, a[i], weights)
        return out

    return bincount_impl

def _searchsorted(func):
    def searchsorted_inner(a, v):
        n = len(a)
        if np.isnan(v):
            # Find the first nan (i.e. the last from the end of a,
            # since there shouldn't be many of them in practice)
            for i in range(n, 0, -1):
                if not np.isnan(a[i - 1]):
                    return i
            return 0
        lo = 0
        hi = n
        while hi > lo:
            mid = (lo + hi) >> 1
            if func(a[mid], (v)):
                # mid is too low => go up
                lo = mid + 1
            else:
                # mid is too high, or is a NaN => go down
                hi = mid
        return lo
    return searchsorted_inner

_lt = less_than
_le = register_jitable(lambda x, y: x <= y)
_searchsorted_left = register_jitable(_searchsorted(_lt))
_searchsorted_right = register_jitable(_searchsorted(_le))

@overload(np.searchsorted)
def searchsorted(a, v, side='left'):
    side_val = getattr(side, 'literal_value', side)
    if side_val == 'left':
        loop_impl = _searchsorted_left
    elif side_val == 'right':
        loop_impl = _searchsorted_right
    else:
        raise ValueError("Invalid value given for 'side': %s" % side_val)

    if isinstance(v, types.Array):
        # N-d array and output
        def searchsorted_impl(a, v, side='left'):
            out = np.empty(v.shape, np.intp)
            for view, outview in np.nditer((v, out)):
                index = loop_impl(a, view.item())
                outview.itemset(index)
            return out

    elif isinstance(v, types.Sequence):
        # 1-d sequence and output
        def searchsorted_impl(a, v, side='left'):
            out = np.empty(len(v), np.intp)
            for i in range(len(v)):
                out[i] = loop_impl(a, v[i])
            return out
    else:
        # Scalar value and output
        # Note: NaNs come last in Numpy-sorted arrays
        def searchsorted_impl(a, v, side='left'):
            return loop_impl(a, v)

    return searchsorted_impl

@overload(np.digitize)
def np_digitize(x, bins, right=False):
    @register_jitable
    def are_bins_increasing(bins):
        n = len(bins)
        is_increasing = True
        is_decreasing = True
        if n > 1:
            prev = bins[0]
            for i in range(1, n):
                cur = bins[i]
                is_increasing = is_increasing and not prev > cur
                is_decreasing = is_decreasing and not prev < cur
                if not is_increasing and not is_decreasing:
                    raise ValueError("bins must be monotonically increasing or decreasing")
                prev = cur
        return is_increasing

    # NOTE: the algorithm is slightly different from searchsorted's,
    # as the edge cases (bin boundaries, NaN) give different results.

    @register_jitable
    def digitize_scalar(x, bins, right):
        # bins are monotonically-increasing
        n = len(bins)
        lo = 0
        hi = n

        if right:
            if np.isnan(x):
                # Find the first nan (i.e. the last from the end of bins,
                # since there shouldn't be many of them in practice)
                for i in range(n, 0, -1):
                    if not np.isnan(bins[i - 1]):
                        return i
                return 0
            while hi > lo:
                mid = (lo + hi) >> 1
                if bins[mid] < x:
                    # mid is too low => narrow to upper bins
                    lo = mid + 1
                else:
                    # mid is too high, or is a NaN => narrow to lower bins
                    hi = mid
        else:
            if np.isnan(x):
                # NaNs end up in the last bin
                return n
            while hi > lo:
                mid = (lo + hi) >> 1
                if bins[mid] <= x:
                    # mid is too low => narrow to upper bins
                    lo = mid + 1
                else:
                    # mid is too high, or is a NaN => narrow to lower bins
                    hi = mid

        return lo

    @register_jitable
    def digitize_scalar_decreasing(x, bins, right):
        # bins are monotonically-decreasing
        n = len(bins)
        lo = 0
        hi = n

        if right:
            if np.isnan(x):
                # Find the last nan
                for i in range(0, n):
                    if not np.isnan(bins[i]):
                        return i
                return n
            while hi > lo:
                mid = (lo + hi) >> 1
                if bins[mid] < x:
                    # mid is too high => narrow to lower bins
                    hi = mid
                else:
                    # mid is too low, or is a NaN => narrow to upper bins
                    lo = mid + 1
        else:
            if np.isnan(x):
                # NaNs end up in the first bin
                return 0
            while hi > lo:
                mid = (lo + hi) >> 1
                if bins[mid] <= x:
                    # mid is too high => narrow to lower bins
                    hi = mid
                else:
                    # mid is too low, or is a NaN => narrow to upper bins
                    lo = mid + 1

        return lo

    if isinstance(x, types.Array):
        # N-d array and output

        def digitize_impl(x, bins, right=False):
            is_increasing = are_bins_increasing(bins)
            out = np.empty(x.shape, np.intp)
            for view, outview in np.nditer((x, out)):
                if is_increasing:
                    index = digitize_scalar(view.item(), bins, right)
                else:
                    index = digitize_scalar_decreasing(view.item(), bins, right)
                outview.itemset(index)
            return out

        return digitize_impl

    elif isinstance(x, types.Sequence):
        # 1-d sequence and output

        def digitize_impl(x, bins, right=False):
            is_increasing = are_bins_increasing(bins)
            out = np.empty(len(x), np.intp)
            for i in range(len(x)):
                if is_increasing:
                    out[i] = digitize_scalar(x[i], bins, right)
                else:
                    out[i] = digitize_scalar_decreasing(x[i], bins, right)
            return out

        return digitize_impl


_range = range

@overload(np.histogram)
def np_histogram(a, bins=10, range=None):
    if isinstance(bins, (int, types.Integer)):
        # With a uniform distribution of bins, use a fast algorithm
        # independent of the number of bins

        if range in (None, types.none):
            inf = float('inf')
            def histogram_impl(a, bins=10, range=None):
                bin_min = inf
                bin_max = -inf
                for view in np.nditer(a):
                    v = view.item()
                    if bin_min > v:
                        bin_min = v
                    if bin_max < v:
                        bin_max = v
                return np.histogram(a, bins, (bin_min, bin_max))

        else:
            def histogram_impl(a, bins=10, range=None):
                if bins <= 0:
                    raise ValueError("histogram(): `bins` should be a positive integer")
                bin_min, bin_max = range
                if not bin_min <= bin_max:
                    raise ValueError("histogram(): max must be larger than min in range parameter")

                hist = np.zeros(bins, np.intp)
                if bin_max > bin_min:
                    bin_ratio = bins / (bin_max - bin_min)
                    for view in np.nditer(a):
                        v = view.item()
                        b = math.floor((v - bin_min) * bin_ratio)
                        if 0 <= b < bins:
                            hist[int(b)] += 1
                        elif v == bin_max:
                            hist[bins - 1] += 1

                bins_array = np.linspace(bin_min, bin_max, bins + 1)
                return hist, bins_array

    else:
        # With a custom bins array, use a bisection search

        def histogram_impl(a, bins=10, range=None):
            nbins = len(bins) - 1
            for i in _range(nbins):
                # Note this also catches NaNs
                if not bins[i] <= bins[i + 1]:
                    raise ValueError("histogram(): bins must increase monotonically")

            bin_min = bins[0]
            bin_max = bins[nbins]
            hist = np.zeros(nbins, np.intp)

            if nbins > 0:
                for view in np.nditer(a):
                    v = view.item()
                    if not bin_min <= v <= bin_max:
                        # Value is out of bounds, ignore (this also catches NaNs)
                        continue
                    # Bisect in bins[:-1]
                    lo = 0
                    hi = nbins - 1
                    while lo < hi:
                        # Note the `+ 1` is necessary to avoid an infinite
                        # loop where mid = lo => lo = mid
                        mid = (lo + hi + 1) >> 1
                        if v < bins[mid]:
                            hi = mid - 1
                        else:
                            lo = mid
                    hist[lo] += 1

            return hist, bins

    return histogram_impl


# Create np.finfo, np.iinfo and np.MachAr
# machar
_mach_ar_supported = ('ibeta', 'it', 'machep', 'eps', 'negep', 'epsneg',
                      'iexp', 'minexp', 'xmin', 'maxexp', 'xmax', 'irnd',
                      'ngrd', 'epsilon', 'tiny', 'huge', 'precision',
                      'resolution',)
MachAr = namedtuple('MachAr', _mach_ar_supported)

# Do not support MachAr field
# finfo
_finfo_supported = ('eps', 'epsneg', 'iexp', 'machep', 'max', 'maxexp', 'min',
                    'minexp', 'negep', 'nexp', 'nmant', 'precision',
                    'resolution', 'tiny',)
if numpy_version >= (1, 12):
    _finfo_supported = ('bits',) + _finfo_supported

finfo = namedtuple('finfo', _finfo_supported)

# iinfo
_iinfo_supported = ('min', 'max')
if numpy_version >= (1, 12):
    _iinfo_supported = _iinfo_supported + ('bits',)

iinfo = namedtuple('iinfo', _iinfo_supported)

@overload(np.MachAr)
def MachAr_impl():
    f = np.MachAr()
    _mach_ar_data = tuple([getattr(f, x) for x in _mach_ar_supported])
    def impl():
        return MachAr(*_mach_ar_data)
    return impl

def generate_xinfo(np_func, container, attr):
    @overload(np_func)
    def xinfo_impl(arg):
        nbty = getattr(arg, 'dtype', arg)
        f = np_func(as_dtype(nbty))
        data = tuple([getattr(f, x) for x in attr])
        def impl(arg):
            return container(*data)
        return impl

generate_xinfo(np.finfo, finfo, _finfo_supported)
generate_xinfo(np.iinfo, iinfo, _iinfo_supported)

def _get_inner_prod(dta, dtb):
    # gets an inner product implementation, if both types are float then
    # BLAS is used else a local function

    @register_jitable
    def _innerprod(a, b):
        acc = 0
        for i in range(len(a)):
            acc = acc + a[i] * b[i]
        return acc

    # no BLAS... use local function regardless
    if not _HAVE_BLAS:
        return _innerprod

    flty = types.real_domain | types.complex_domain
    floats = dta in flty and dtb in flty
    if not floats:
        return _innerprod
    else:
        a_dt = as_dtype(dta)
        b_dt = as_dtype(dtb)
        dt = np.promote_types(a_dt, b_dt)

        @register_jitable
        def _dot_wrap(a, b):
            return np.dot(a.astype(dt), b.astype(dt))
        return _dot_wrap

def _assert_1d(a, func_name):
    if isinstance(a, types.Array):
        if not a.ndim <= 1:
            raise TypingError("%s() only supported on 1D arrays " % func_name)

def _np_correlate_core(ap1, ap2, mode, direction):
    pass


class _corr_conv_Mode(IntEnum):
    """
    Enumerated modes for correlate/convolve as per:
    https://github.com/numpy/numpy/blob/ac6b1a902b99e340cf7eeeeb7392c91e38db9dd8/numpy/core/numeric.py#L862-L870
    """
    VALID = 0
    SAME = 1
    FULL = 2


@overload(_np_correlate_core)
def _np_correlate_core_impl(ap1, ap2, mode, direction):
    a_dt = as_dtype(ap1.dtype)
    b_dt = as_dtype(ap2.dtype)
    dt = np.promote_types(a_dt, b_dt)
    innerprod = _get_inner_prod(ap1.dtype, ap2.dtype)

    Mode = _corr_conv_Mode

    def impl(ap1, ap2, mode, direction):
        # Implementation loosely based on `_pyarray_correlate` from
        # https://github.com/numpy/numpy/blob/3bce2be74f228684ca2895ad02b63953f37e2a9d/numpy/core/src/multiarray/multiarraymodule.c#L1191
        # For "Mode":
        # Convolve uses 'full' by default, this is denoted by the number 2
        # Correlate uses 'valid' by default, this is denoted by the number 0
        # For "direction", +1 to write the return values out in order 0->N
        # -1 to write them out N->0.

        if not (mode == Mode.VALID or mode == Mode.FULL):
            raise ValueError("Invalid mode")

        n1 = len(ap1)
        n2 = len(ap2)
        length = n1
        n = n2
        if mode == Mode.VALID: # mode == valid == 0, correlate default
            length = length - n + 1
            n_left = 0
            n_right = 0
        elif mode == Mode.FULL: # mode == full == 2, convolve default
            n_right = n - 1
            n_left = n - 1
            length = length + n - 1
        else:
            raise ValueError("Invalid mode")

        ret = np.zeros(length, dt)
        n = n - n_left

        if direction == 1:
            idx = 0
            inc = 1
        elif direction == -1:
            idx = length - 1
            inc = -1
        else:
            raise ValueError("Invalid direction")

        for i in range(n_left):
            ret[idx] = innerprod(ap1[:idx + 1], ap2[-(idx + 1):])
            idx = idx + inc

        for i in range(n1 - n2 + 1):
            ret[idx] = innerprod(ap1[i : i + n2], ap2)
            idx = idx + inc

        for i in range(n_right, 0, -1):
            ret[idx] = innerprod(ap1[-i:], ap2[:i])
            idx = idx + inc
        return ret

    return impl

@overload(np.correlate)
def _np_correlate(a, v):
    _assert_1d(a, 'np.correlate')
    _assert_1d(v, 'np.correlate')

    @register_jitable
    def op_conj(x):
        return np.conj(x)

    @register_jitable
    def op_nop(x):
        return x

    Mode = _corr_conv_Mode

    if a.dtype in types.complex_domain:
        if v.dtype in types.complex_domain:
            a_op = op_nop
            b_op = op_conj
        else:
            a_op = op_nop
            b_op = op_nop
    else:
        if v.dtype in types.complex_domain:
            a_op = op_nop
            b_op = op_conj
        else:
            a_op = op_conj
            b_op = op_nop

    def impl(a, v):
        if len(a) < len(v):
            return _np_correlate_core(b_op(v), a_op(a), Mode.VALID, -1)
        else:
            return _np_correlate_core(a_op(a), b_op(v), Mode.VALID, 1)

    return impl

@overload(np.convolve)
def np_convolve(a, v):
    _assert_1d(a, 'np.convolve')
    _assert_1d(v, 'np.convolve')

    Mode = _corr_conv_Mode

    def impl(a, v):
        la = len(a)
        lv = len(v)

        if la == 0:
            raise ValueError("'a' cannot be empty")
        if lv == 0:
            raise ValueError("'v' cannot be empty")

        if la < lv:
            return _np_correlate_core(v, a[::-1], Mode.FULL, 1)
        else:
            return _np_correlate_core(a, v[::-1], Mode.FULL, 1)

    return impl

def _is_nonelike(ty):
    return (ty is None) or isinstance(ty, types.NoneType)

@overload(np.asarray)
def np_asarray(a, dtype=None):

    # developer note... keep this function (type_can_asarray) in sync with the
    # accepted types implementations below!
    if not type_can_asarray(a):
        return None

    impl = None
    if isinstance(a, types.Array):
        if _is_nonelike(dtype) or a.dtype == dtype.dtype:
            def impl(a, dtype=None):
                return a
        else:
            def impl(a, dtype=None):
                return a.astype(dtype)
    elif isinstance(a, (types.Sequence, types.Tuple)):
        # Nested lists cannot be unpacked, therefore only single lists are
        # permitted and these conform to Sequence and can be unpacked along on
        # the same path as Tuple.
        if _is_nonelike(dtype):
            def impl(a, dtype=None):
                return np.array(a)
        else:
            def impl(a, dtype=None):
                return np.array(a, dtype)
    elif isinstance(a, (types.Number, types.Boolean)):
        dt_conv = a if _is_nonelike(dtype) else dtype
        ty = as_dtype(dt_conv)
        def impl(a, dtype=None):
                return np.array(a, ty)

    return impl


@overload(np.extract)
def np_extract(condition, arr):

    def np_extract_impl(condition, arr):
        cond = np.asarray(condition).flatten()
        a = np.asarray(arr)

        if a.size == 0:
            raise ValueError('Cannot extract from an empty array')

        # the following looks odd but replicates NumPy...
        # https://github.com/numpy/numpy/issues/12859
        if np.any(cond[a.size:]) and cond.size > a.size:
            msg = 'condition shape inconsistent with arr shape'
            raise ValueError(msg)
            # NumPy raises IndexError: index 'm' is out of
            # bounds for size 'n'

        max_len = min(a.size, cond.size)
        out = [a.flat[idx] for idx in range(max_len) if cond[idx]]

        return np.array(out)

    return np_extract_impl

<<<<<<< HEAD

@overload(np.select)
def np_select(condlist, choicelist, default=0):

    def np_select_impl(condlist, choicelist, default=0):
        out = default * np.ones(choicelist[0].shape, choicelist[0].dtype)
        #should use reversed+zip, but reversed is not available
        for i in range(len(condlist) - 1, -1, -1):
            cond = condlist[i]
            choice = choicelist[i]
            out = np.where(cond, choice, out)
        return out

    if ((isinstance(condlist, (types.List, types.UniTuple)))
        and (isinstance(choicelist, (types.List, types.UniTuple)))
        and isinstance(condlist[0], types.Array)
        and isinstance(condlist[0].dtype, types.Boolean)
        and isinstance(default, (int, types.scalars.Number))):
        if condlist[0].ndim != choicelist[0].ndim:
            raise TypeError('condlist and choicelist elements must have the same number of dimensions')

        if condlist[0].ndim < 1:
            raise TypeError('condlist and choicelist elements must be arrays of at least dimension 1')
        else:
            return np_select_impl
=======
#----------------------------------------------------------------------------
# Windowing functions
#   - translated from the numpy implementations found in:
#   https://github.com/numpy/numpy/blob/v1.16.1/numpy/lib/function_base.py#L2543-L3233
#   at commit: f1c4c758e1c24881560dd8ab1e64ae750

@register_jitable
def np_bartlett_impl(M):
    n = np.arange(M)
    return np.where(np.less_equal(n, (M - 1) / 2.0), 2.0 * n / (M - 1),
            2.0 - 2.0 * n / (M - 1))


@register_jitable
def np_blackman_impl(M):
    n = np.arange(M)
    return (0.42 - 0.5 * np.cos(2.0 * np.pi * n / (M - 1)) +
            0.08 * np.cos(4.0* np.pi * n / (M - 1)))


@register_jitable
def np_hamming_impl(M):
    n = np.arange(M)
    return 0.54 - 0.46 * np.cos(2.0 * np.pi * n / (M - 1))


@register_jitable
def np_hanning_impl(M):
    n = np.arange(M)
    return 0.5 - 0.5 * np.cos(2.0 * np.pi * n / (M - 1))


def window_generator(func):
    def window_overload(M):
        if not isinstance(M, types.Integer):
            raise TypingError('M must be an integer')

        def window_impl(M):

            if M < 1:
                return np.array((), dtype=np.float_)
            if M == 1:
                return np.ones(1, dtype=np.float_)
            return func(M)

        return window_impl
    return window_overload

overload(np.bartlett)(window_generator(np_bartlett_impl))
overload(np.blackman)(window_generator(np_blackman_impl))
overload(np.hamming)(window_generator(np_hamming_impl))
overload(np.hanning)(window_generator(np_hanning_impl))


_i0A = np.array([
    -4.41534164647933937950E-18,
    3.33079451882223809783E-17,
    -2.43127984654795469359E-16,
    1.71539128555513303061E-15,
    -1.16853328779934516808E-14,
    7.67618549860493561688E-14,
    -4.85644678311192946090E-13,
    2.95505266312963983461E-12,
    -1.72682629144155570723E-11,
    9.67580903537323691224E-11,
    -5.18979560163526290666E-10,
    2.65982372468238665035E-9,
    -1.30002500998624804212E-8,
    6.04699502254191894932E-8,
    -2.67079385394061173391E-7,
    1.11738753912010371815E-6,
    -4.41673835845875056359E-6,
    1.64484480707288970893E-5,
    -5.75419501008210370398E-5,
    1.88502885095841655729E-4,
    -5.76375574538582365885E-4,
    1.63947561694133579842E-3,
    -4.32430999505057594430E-3,
    1.05464603945949983183E-2,
    -2.37374148058994688156E-2,
    4.93052842396707084878E-2,
    -9.49010970480476444210E-2,
    1.71620901522208775349E-1,
    -3.04682672343198398683E-1,
    6.76795274409476084995E-1
    ])

_i0B = np.array([
    -7.23318048787475395456E-18,
    -4.83050448594418207126E-18,
    4.46562142029675999901E-17,
    3.46122286769746109310E-17,
    -2.82762398051658348494E-16,
    -3.42548561967721913462E-16,
    1.77256013305652638360E-15,
    3.81168066935262242075E-15,
    -9.55484669882830764870E-15,
    -4.15056934728722208663E-14,
    1.54008621752140982691E-14,
    3.85277838274214270114E-13,
    7.18012445138366623367E-13,
    -1.79417853150680611778E-12,
    -1.32158118404477131188E-11,
    -3.14991652796324136454E-11,
    1.18891471078464383424E-11,
    4.94060238822496958910E-10,
    3.39623202570838634515E-9,
    2.26666899049817806459E-8,
    2.04891858946906374183E-7,
    2.89137052083475648297E-6,
    6.88975834691682398426E-5,
    3.36911647825569408990E-3,
    8.04490411014108831608E-1
    ])


@register_jitable
def _chbevl(x, vals):
    b0 = vals[0]
    b1 = 0.0

    for i in range(1, len(vals)):
        b2 = b1
        b1 = b0
        b0 = x * b1 - b2 + vals[i]

    return 0.5 * (b0 - b2)


@register_jitable
def _i0(x):
    if x < 0:
        x = -x
    if x <= 8.0:
        y = (0.5 * x) - 2.0
        return np.exp(x) * _chbevl(y, _i0A)

    return np.exp(x) * _chbevl(32.0 / x - 2.0, _i0B) / np.sqrt(x)


@register_jitable
def _i0n(n, alpha, beta):
    y = np.empty_like(n, dtype=np.float_)
    t = _i0(np.float_(beta))
    for i in range(len(y)):
        y[i] = _i0(beta * np.sqrt(1 - ((n[i] - alpha) / alpha)**2.0)) / t

    return y


@overload(np.kaiser)
def np_kaiser(M, beta):
    if not isinstance(M, types.Integer):
        raise TypingError('M must be an integer')

    if not isinstance(beta, (types.Integer, types.Float)):
        raise TypingError('beta must be an integer or float')

    def np_kaiser_impl(M, beta):
        if M < 1:
            return np.array((), dtype=np.float_)
        if M == 1:
            return np.ones(1, dtype=np.float_)

        n = np.arange(0, M)
        alpha = (M - 1) / 2.0

        return _i0n(n, alpha, beta)

    return np_kaiser_impl
>>>>>>> 245ebe0e
<|MERGE_RESOLUTION|>--- conflicted
+++ resolved
@@ -3542,8 +3542,7 @@
 
     return np_extract_impl
 
-<<<<<<< HEAD
-
+  
 @overload(np.select)
 def np_select(condlist, choicelist, default=0):
 
@@ -3568,7 +3567,7 @@
             raise TypeError('condlist and choicelist elements must be arrays of at least dimension 1')
         else:
             return np_select_impl
-=======
+
 #----------------------------------------------------------------------------
 # Windowing functions
 #   - translated from the numpy implementations found in:
@@ -3739,4 +3738,3 @@
         return _i0n(n, alpha, beta)
 
     return np_kaiser_impl
->>>>>>> 245ebe0e
