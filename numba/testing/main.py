--- conflicted
+++ resolved
@@ -1,10 +1,7 @@
 from __future__ import print_function, division, absolute_import
 
-<<<<<<< HEAD
 import numba.unittest_support as unittest
 
-=======
->>>>>>> b7a188d2
 import collections
 import contextlib
 import cProfile
@@ -14,14 +11,9 @@
 import random
 import sys
 import time
-<<<<<<< HEAD
-=======
 import warnings
 
-import numba.unittest_support as unittest
->>>>>>> b7a188d2
 from unittest import result, runner, signals, suite, loader, case
-import warnings
 
 from .loader import TestLoader
 from numba.utils import PYVERSION, StringIO
